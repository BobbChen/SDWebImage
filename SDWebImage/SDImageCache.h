--- conflicted
+++ resolved
@@ -36,30 +36,28 @@
      */
     SDImageCacheQueryDiskSync = 1 << 1,
     /**
-<<<<<<< HEAD
+     * By default, images are decoded respecting their original size. On iOS, this flag will scale down the
+     * images to a size compatible with the constrained memory of devices.
+     */
+    SDImageCacheScaleDownLargeImages = 1 << 2,
+    /**
      * We usually don't apply transform on animated images as most transformers could not manage animated images.
      * Use this flag to transform them anyway.
      */
-    SDImageCacheTransformAnimatedImage = 1 << 2,
+    SDImageCacheTransformAnimatedImage = 1 << 3,
     /**
      * By default, we will decode the image in the background during cache query and download from the network. This can help to improve performance because when rendering image on the screen, it need to be firstly decoded. But this happen on the main queue by Core Animation.
      * However, this process may increase the memory usage as well. If you are experiencing a issue due to excessive memory consumption, This flag can prevent decode the image.
      */
-    SDImageCacheAvoidDecodeImage = 1 << 3,
+    SDImageCacheAvoidDecodeImage = 1 << 4,
     /**
      * By default, we decode the animated image. This flag can force decode the first frame only and produece the static image.
      */
-    SDImageCacheDecodeFirstFrameOnly = 1 << 4,
+    SDImageCacheDecodeFirstFrameOnly = 1 << 5,
     /**
      * By default, for `SDAnimatedImage`, we decode the animated image frame during rendering to reduce memory usage. This flag actually trigger `preloadAllAnimatedImageFrames = YES` after image load from disk cache
      */
-    SDImageCachePreloadAllFrames = 1 << 5
-=======
-     * By default, images are decoded respecting their original size. On iOS, this flag will scale down the
-     * images to a size compatible with the constrained memory of devices.
-     */
-    SDImageCacheScaleDownLargeImages = 1 << 2
->>>>>>> 96ec9719
+    SDImageCachePreloadAllFrames = 1 << 6
 };
 
 typedef void(^SDCacheQueryCompletedBlock)(UIImage * _Nullable image, NSData * _Nullable data, SDImageCacheType cacheType);
