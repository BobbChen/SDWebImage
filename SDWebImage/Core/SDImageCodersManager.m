--- conflicted
+++ resolved
@@ -15,21 +15,13 @@
 
 @interface SDImageCodersManager ()
 
-<<<<<<< HEAD
-@property (nonatomic, strong, nonnull) dispatch_semaphore_t codersLock;
+@property (nonatomic, strong, nonnull) NSMutableArray<id<SDImageCoder>> *imageCoders;
 @property (atomic, assign) BOOL willTerminated;
-=======
-@property (nonatomic, strong, nonnull) NSMutableArray<id<SDImageCoder>> *imageCoders;
->>>>>>> 564d238f
 
 @end
 
 @implementation SDImageCodersManager {
-<<<<<<< HEAD
-    NSMutableArray<id<SDImageCoder>> *_imageCoders;
-=======
     SD_LOCK_DECLARE(_codersLock);
->>>>>>> 564d238f
 }
 
 + (nonnull instancetype)sharedManager {
@@ -45,8 +37,6 @@
     if (self = [super init]) {
         // initialize with default coders
         _imageCoders = [NSMutableArray arrayWithArray:@[[SDImageIOCoder sharedCoder], [SDImageGIFCoder sharedCoder], [SDImageAPNGCoder sharedCoder]]];
-<<<<<<< HEAD
-        _codersLock = dispatch_semaphore_create(1);
         _willTerminated = NO;
 #if SD_UIKIT
         [[NSNotificationCenter defaultCenter] addObserver:self
@@ -61,14 +51,11 @@
                                                      name:NSApplicationWillTerminateNotification
                                                    object:nil];
 #endif
-=======
         SD_LOCK_INIT(_codersLock);
->>>>>>> 564d238f
     }
     return self;
 }
 
-<<<<<<< HEAD
 - (void)applicationWillTerminate {
     self.willTerminated = YES;
 }
@@ -78,25 +65,14 @@
 }
 
 - (NSArray<id<SDImageCoder>> *)coders {
-    SD_LOCK(self.codersLock);
-=======
-- (NSArray<id<SDImageCoder>> *)coders
-{
     SD_LOCK(_codersLock);
->>>>>>> 564d238f
     NSArray<id<SDImageCoder>> *coders = [_imageCoders copy];
     SD_UNLOCK(_codersLock);
     return coders;
 }
 
-<<<<<<< HEAD
 - (void)setCoders:(NSArray<id<SDImageCoder>> *)coders {
-    SD_LOCK(self.codersLock);
-=======
-- (void)setCoders:(NSArray<id<SDImageCoder>> *)coders
-{
     SD_LOCK(_codersLock);
->>>>>>> 564d238f
     [_imageCoders removeAllObjects];
     if (coders.count) {
         [_imageCoders addObjectsFromArray:coders];
