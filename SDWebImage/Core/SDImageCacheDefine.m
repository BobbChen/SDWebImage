--- conflicted
+++ resolved
@@ -67,16 +67,12 @@
     mutableCoderOptions[SDImageCoderDecodeScaleFactor] = @(scale);
     mutableCoderOptions[SDImageCoderDecodePreserveAspectRatio] = preserveAspectRatioValue;
     mutableCoderOptions[SDImageCoderDecodeThumbnailPixelSize] = thumbnailSizeValue;
-<<<<<<< HEAD
     mutableCoderOptions[SDImageCoderDecodeTypeIdentifierHint] = typeIdentifierHint;
     mutableCoderOptions[SDImageCoderDecodeFileExtensionHint] = fileExtensionHint;
-    mutableCoderOptions[SDImageCoderWebImageContext] = context;
-=======
     // Hack to remove all known context options before SDWebImage 5.14.0
     SDImageCoderMutableOptions *mutableContext = [NSMutableDictionary dictionaryWithDictionary:context];
     [mutableContext removeObjectsForKeys:GetKnownContextOptions()];
     mutableCoderOptions[SDImageCoderWebImageContext] = [mutableContext copy];
->>>>>>> 318cca55
     SDImageCoderOptions *coderOptions = [mutableCoderOptions copy];
     
     return coderOptions;
