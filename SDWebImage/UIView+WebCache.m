--- conflicted
+++ resolved
@@ -50,27 +50,10 @@
     } else {
         validOperationKey = NSStringFromClass([self class]);
     }
-    dispatch_group_t group = nil;
-    if ([context valueForKey:SDWebImageContextSetImageGroup]) {
-        group = [context valueForKey:SDWebImageContextSetImageGroup];
-    }
-    if (context && group) {
-        // Remove the context option for View Category only and pass others for manager
-        // Operation key may be useful for some advanced feature, keep it
-        SDWebImageMutableContext *mutableContext = [context mutableCopy];
-        [mutableContext removeObjectForKey:SDWebImageContextSetImageGroup];
-        context = [mutableContext copy];
-    }
     [self sd_cancelImageLoadOperationWithKey:validOperationKey];
     self.sd_imageURL = url;
     
     if (!(options & SDWebImageDelayPlaceholder)) {
-<<<<<<< HEAD
-        if (group) {
-            dispatch_group_enter(group);
-        }
-=======
->>>>>>> 0ab6bc7b
         dispatch_main_async_safe(^{
             [self sd_setImage:placeholder imageData:nil basedOnClassOrViaCustomSetImageBlock:setImageBlock];
         });
@@ -168,14 +151,7 @@
                 transition = sself.sd_imageTransition;
             }
 #endif
-<<<<<<< HEAD
-            
-            if (group) {
-                dispatch_group_enter(group);
-                dispatch_main_async_safe(^{
-=======
             dispatch_main_async_safe(^{
->>>>>>> 0ab6bc7b
 #if SD_UIKIT || SD_MAC
                 [sself sd_setImage:targetImage imageData:targetData basedOnClassOrViaCustomSetImageBlock:setImageBlock transition:transition cacheType:cacheType imageURL:imageURL];
 #else
