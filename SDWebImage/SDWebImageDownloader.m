--- conflicted
+++ resolved
@@ -252,14 +252,9 @@
     }
     
     LOCK(self.operationsLock);
-<<<<<<< HEAD
     NSOperation<SDWebImageDownloaderOperation> *operation = [self.URLOperations objectForKey:url];
-    if (!operation) {
-=======
-    SDWebImageDownloaderOperation *operation = [self.URLOperations objectForKey:url];
+    if (!operation || operation.isFinished) {
     // There is a case that the operation may be marked as finished, but not been removed from `self.URLOperations`.
-    if (!operation || operation.isFinished) {
->>>>>>> e13f5031
         operation = createCallback();
         if (!operation) {
             UNLOCK(self.operationsLock);
