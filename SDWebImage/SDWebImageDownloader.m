/*
 * This file is part of the SDWebImage package.
 * (c) Olivier Poitrey <rs@dailymotion.com>
 *
 * For the full copyright and license information, please view the LICENSE
 * file that was distributed with this source code.
 */

#import "SDWebImageDownloader.h"
#import "SDWebImageDownloaderConfig.h"
#import "SDWebImageDownloaderOperation.h"
#import "SDWebImageError.h"

static void * SDWebImageDownloaderContext = &SDWebImageDownloaderContext;

@interface SDWebImageDownloadToken ()

@property (nonatomic, strong, nullable, readwrite) NSURL *url;
@property (nonatomic, strong, nullable, readwrite) NSURLRequest *request;
@property (nonatomic, strong, nullable, readwrite) NSURLResponse *response;
@property (nonatomic, strong, nullable, readwrite) id downloadOperationCancelToken;
@property (nonatomic, weak, nullable) NSOperation<SDWebImageDownloaderOperation> *downloadOperation;
@property (nonatomic, weak, nullable) SDWebImageDownloader *downloader;
@property (nonatomic, assign, getter=isCancelled) BOOL cancelled;

@end

@interface SDWebImageDownloader () <NSURLSessionTaskDelegate, NSURLSessionDataDelegate>

@property (strong, nonatomic, nonnull) NSOperationQueue *downloadQueue;
@property (weak, nonatomic, nullable) NSOperation *lastAddedOperation;
@property (strong, nonatomic, nonnull) NSMutableDictionary<NSURL *, NSOperation<SDWebImageDownloaderOperation> *> *URLOperations;
@property (copy, atomic, nullable) NSDictionary<NSString *, NSString *> *HTTPHeaders; // Since modify this value is rare, use immutable object can enhance performance. But should mark as atomic to keep thread-safe
@property (strong, nonatomic, nonnull) dispatch_semaphore_t operationsLock; // a lock to keep the access to `URLOperations` thread-safe

// The session in which data tasks will run
@property (strong, nonatomic) NSURLSession *session;

@end

@implementation SDWebImageDownloader

+ (void)initialize {
    // Bind SDNetworkActivityIndicator if available (download it here: http://github.com/rs/SDNetworkActivityIndicator )
    // To use it, just add #import "SDNetworkActivityIndicator.h" in addition to the SDWebImage import
    if (NSClassFromString(@"SDNetworkActivityIndicator")) {

#pragma clang diagnostic push
#pragma clang diagnostic ignored "-Warc-performSelector-leaks"
        id activityIndicator = [NSClassFromString(@"SDNetworkActivityIndicator") performSelector:NSSelectorFromString(@"sharedActivityIndicator")];
#pragma clang diagnostic pop

        // Remove observer in case it was previously added.
        [[NSNotificationCenter defaultCenter] removeObserver:activityIndicator name:SDWebImageDownloadStartNotification object:nil];
        [[NSNotificationCenter defaultCenter] removeObserver:activityIndicator name:SDWebImageDownloadStopNotification object:nil];

        [[NSNotificationCenter defaultCenter] addObserver:activityIndicator
                                                 selector:NSSelectorFromString(@"startActivity")
                                                     name:SDWebImageDownloadStartNotification object:nil];
        [[NSNotificationCenter defaultCenter] addObserver:activityIndicator
                                                 selector:NSSelectorFromString(@"stopActivity")
                                                     name:SDWebImageDownloadStopNotification object:nil];
    }
}

+ (nonnull instancetype)sharedDownloader {
    static dispatch_once_t once;
    static id instance;
    dispatch_once(&once, ^{
        instance = [self new];
    });
    return instance;
}

- (nonnull instancetype)init {
    return [self initWithConfig:SDWebImageDownloaderConfig.defaultDownloaderConfig];
}

- (instancetype)initWithConfig:(SDWebImageDownloaderConfig *)config {
    self = [super init];
    if (self) {
        if (!config) {
            config = SDWebImageDownloaderConfig.defaultDownloaderConfig;
        }
        _config = [config copy];
        [_config addObserver:self forKeyPath:NSStringFromSelector(@selector(maxConcurrentDownloads)) options:0 context:SDWebImageDownloaderContext];
        _downloadQueue = [NSOperationQueue new];
        _downloadQueue.maxConcurrentOperationCount = _config.maxConcurrentDownloads;
        _downloadQueue.name = @"com.hackemist.SDWebImageDownloader";
        _URLOperations = [NSMutableDictionary new];
#ifdef SD_WEBP
        _HTTPHeaders = @{@"Accept": @"image/webp,image/*;q=0.8"};
#else
        _HTTPHeaders = @{@"Accept": @"image/*;q=0.8"};
#endif
        _operationsLock = dispatch_semaphore_create(1);
        NSURLSessionConfiguration *sessionConfiguration = _config.sessionConfiguration;
        if (!sessionConfiguration) {
            sessionConfiguration = [NSURLSessionConfiguration defaultSessionConfiguration];
        }
        /**
         *  Create the session for this task
         *  We send nil as delegate queue so that the session creates a serial operation queue for performing all delegate
         *  method calls and completion handler calls.
         */
        _session = [NSURLSession sessionWithConfiguration:sessionConfiguration
                                                 delegate:self
                                            delegateQueue:nil];
    }
    return self;
}

- (void)dealloc {
    [self.session invalidateAndCancel];
    self.session = nil;
    
    [self.downloadQueue cancelAllOperations];
    [self.config removeObserver:self forKeyPath:NSStringFromSelector(@selector(maxConcurrentDownloads)) context:SDWebImageDownloaderContext];
}

- (void)invalidateSessionAndCancel:(BOOL)cancelPendingOperations {
    if (self == [SDWebImageDownloader sharedDownloader]) {
        return;
    }
    if (cancelPendingOperations) {
        [self.session invalidateAndCancel];
    } else {
        [self.session finishTasksAndInvalidate];
    }
}

- (void)setValue:(nullable NSString *)value forHTTPHeaderField:(nullable NSString *)field {
    if (!field) {
        return;
    }
    NSMutableDictionary *mutableHTTPHeaders = [self.HTTPHeaders mutableCopy];
    [mutableHTTPHeaders setValue:value forKey:field];
    self.HTTPHeaders = [mutableHTTPHeaders copy];
}

- (nullable NSString *)valueForHTTPHeaderField:(nullable NSString *)field {
    if (!field) {
        return nil;
    }
    return [self.HTTPHeaders objectForKey:field];
}

- (nullable SDWebImageDownloadToken *)downloadImageWithURL:(NSURL *)url options:(SDWebImageDownloaderOptions)options progress:(SDWebImageDownloaderProgressBlock)progressBlock completed:(SDWebImageDownloaderCompletedBlock)completedBlock {
    return [self downloadImageWithURL:url options:options context:nil progress:progressBlock completed:completedBlock];
}

- (nullable SDWebImageDownloadToken *)downloadImageWithURL:(nullable NSURL *)url
                                                   options:(SDWebImageDownloaderOptions)options
                                                   context:(nullable SDWebImageContext *)context
                                                  progress:(nullable SDWebImageDownloaderProgressBlock)progressBlock
                                                 completed:(nullable SDWebImageDownloaderCompletedBlock)completedBlock {
<<<<<<< HEAD
    __weak SDWebImageDownloader *wself = self;

    return [self addProgressCallback:progressBlock completedBlock:completedBlock forURL:url createCallback:^NSOperation<SDWebImageDownloaderOperation> *{
        __strong __typeof (wself) sself = wself;
        NSTimeInterval timeoutInterval = sself.config.downloadTimeout;
        if (timeoutInterval == 0.0) {
            timeoutInterval = 15.0;
        }

        // In order to prevent from potential duplicate caching (NSURLCache + SDImageCache) we disable the cache for image requests if told otherwise
        NSURLRequestCachePolicy cachePolicy = options & SDWebImageDownloaderUseNSURLCache ? NSURLRequestUseProtocolCachePolicy : NSURLRequestReloadIgnoringLocalCacheData;
        NSMutableURLRequest *mutableRequest = [[NSMutableURLRequest alloc] initWithURL:url cachePolicy:cachePolicy timeoutInterval:timeoutInterval];
        mutableRequest.HTTPShouldHandleCookies = (options & SDWebImageDownloaderHandleCookies);
        mutableRequest.HTTPShouldUsePipelining = YES;
        mutableRequest.allHTTPHeaderFields = sself.HTTPHeaders;
        id<SDWebImageDownloaderRequestModifier> requestModifier = context[SDWebImageContextDownloadRequestModifier];
        if (!requestModifier) {
            requestModifier = self.requestModifier;
        }
        
        NSURLRequest *request;
        if (requestModifier) {
            NSURLRequest *modifiedRequest = [requestModifier modifiedRequestWithRequest:[mutableRequest copy]];
            // If modified request is nil, early return
            if (!modifiedRequest) {
                return nil;
            } else {
                request = [modifiedRequest copy];
            }
        } else {
            request = [mutableRequest copy];
        }
        Class operationClass = sself.config.operationClass;
        if (operationClass && [operationClass isSubclassOfClass:[NSOperation class]] && [operationClass conformsToProtocol:@protocol(SDWebImageDownloaderOperation)]) {
            // Custom operation class
        } else {
            operationClass = [SDWebImageDownloaderOperation class];
        }
        NSOperation<SDWebImageDownloaderOperation> *operation = [[operationClass alloc] initWithRequest:request inSession:sself.session options:options context:context];
        
        if (sself.config.urlCredential) {
            operation.credential = sself.config.urlCredential;
        } else if (sself.config.username && sself.config.password) {
            operation.credential = [NSURLCredential credentialWithUser:sself.config.username password:sself.config.password persistence:NSURLCredentialPersistenceForSession];
        }
        
        if (options & SDWebImageDownloaderHighPriority) {
            operation.queuePriority = NSOperationQueuePriorityHigh;
        } else if (options & SDWebImageDownloaderLowPriority) {
            operation.queuePriority = NSOperationQueuePriorityLow;
        }
        
        if (sself.config.executionOrder == SDWebImageDownloaderLIFOExecutionOrder) {
            // Emulate LIFO execution order by systematically adding new operations as last operation's dependency
            [sself.lastAddedOperation addDependency:operation];
            sself.lastAddedOperation = operation;
        }

        return operation;
    }];
}

- (void)cancel:(nullable SDWebImageDownloadToken *)token {
    NSURL *url = token.url;
    if (!url) {
        return;
    }
    LOCK(self.operationsLock);
    NSOperation<SDWebImageDownloaderOperation> *operation = [self.URLOperations objectForKey:url];
    if (operation) {
        BOOL canceled = [operation cancel:token.downloadOperationCancelToken];
        if (canceled) {
            [self.URLOperations removeObjectForKey:url];
        }
    }
    UNLOCK(self.operationsLock);
}

- (nullable SDWebImageDownloadToken *)addProgressCallback:(SDWebImageDownloaderProgressBlock)progressBlock
                                           completedBlock:(SDWebImageDownloaderCompletedBlock)completedBlock
                                                   forURL:(nullable NSURL *)url
                                           createCallback:(NSOperation<SDWebImageDownloaderOperation> *(^)(void))createCallback {
=======
>>>>>>> 83b5d22a
    // The URL will be used as the key to the callbacks dictionary so it cannot be nil. If it is nil immediately call the completed block with no image or data.
    if (url == nil) {
        if (completedBlock) {
            NSError *error = [NSError errorWithDomain:SDWebImageErrorDomain code:SDWebImageErrorInvalidURL userInfo:@{NSLocalizedDescriptionKey : @"Image url is nil"}];
            completedBlock(nil, nil, error, YES);
        }
        return nil;
    }
    
    LOCK(self.operationsLock);
    NSOperation<SDWebImageDownloaderOperation> *operation = [self.URLOperations objectForKey:url];
    if (!operation || operation.isFinished) {
        // There is a case that the operation may be marked as finished, but not been removed from `self.URLOperations`.
        operation = [self createDownloaderOperationWithUrl:url options:options context:context];
        if (!operation) {
            UNLOCK(self.operationsLock);
            if (completedBlock) {
                NSError *error = [NSError errorWithDomain:SDWebImageErrorDomain code:SDWebImageErrorInvalidDownloadOperation userInfo:@{NSLocalizedDescriptionKey : @"Downloader operation is nil"}];
                completedBlock(nil, nil, error, YES);
            }
            return nil;
        }
        __weak typeof(self) wself = self;
        operation.completionBlock = ^{
            __strong typeof(wself) sself = wself;
            if (!sself) {
                return;
            }
            LOCK(sself.operationsLock);
            [sself.URLOperations removeObjectForKey:url];
            UNLOCK(sself.operationsLock);
        };
        self.URLOperations[url] = operation;
        // Add operation to operation queue only after all configuration done according to Apple's doc.
        // `addOperation:` does not synchronously execute the `operation.completionBlock` so this will not cause deadlock.
        [self.downloadQueue addOperation:operation];
    }
    UNLOCK(self.operationsLock);
    
    id downloadOperationCancelToken = [operation addHandlersForProgress:progressBlock completed:completedBlock];
    
    SDWebImageDownloadToken *token = [SDWebImageDownloadToken new];
    token.downloadOperation = operation;
    token.url = url;
    token.request = operation.request;
    token.downloadOperationCancelToken = downloadOperationCancelToken;
    token.downloader = self;
    
    return token;
}

- (nullable NSOperation<SDWebImageDownloaderOperation> *)createDownloaderOperationWithUrl:(nonnull NSURL *)url
                                                                                  options:(SDWebImageDownloaderOptions)options
                                                                                  context:(nullable SDWebImageContext *)context {
    NSTimeInterval timeoutInterval = self.config.downloadTimeout;
    if (timeoutInterval == 0.0) {
        timeoutInterval = 15.0;
    }
    
    // In order to prevent from potential duplicate caching (NSURLCache + SDImageCache) we disable the cache for image requests if told otherwise
    NSURLRequestCachePolicy cachePolicy = options & SDWebImageDownloaderUseNSURLCache ? NSURLRequestUseProtocolCachePolicy : NSURLRequestReloadIgnoringLocalCacheData;
    NSMutableURLRequest *mutableRequest = [[NSMutableURLRequest alloc] initWithURL:url cachePolicy:cachePolicy timeoutInterval:timeoutInterval];
    mutableRequest.HTTPShouldHandleCookies = (options & SDWebImageDownloaderHandleCookies);
    mutableRequest.HTTPShouldUsePipelining = YES;
    mutableRequest.allHTTPHeaderFields = self.HTTPHeaders;
    id<SDWebImageDownloaderRequestModifier> requestModifier;
    if ([context valueForKey:SDWebImageContextDownloadRequestModifier]) {
        requestModifier = [context valueForKey:SDWebImageContextDownloadRequestModifier];
    } else {
        requestModifier = self.requestModifier;
    }
    
    NSURLRequest *request;
    if (requestModifier) {
        NSURLRequest *modifiedRequest = [requestModifier modifiedRequestWithRequest:[mutableRequest copy]];
        // If modified request is nil, early return
        if (!modifiedRequest) {
            return nil;
        } else {
            request = [modifiedRequest copy];
        }
    } else {
        request = [mutableRequest copy];
    }
    Class operationClass = self.config.operationClass;
    if (operationClass && [operationClass isSubclassOfClass:[NSOperation class]] && [operationClass conformsToProtocol:@protocol(SDWebImageDownloaderOperation)]) {
        // Custom operation class
    } else {
        operationClass = [SDWebImageDownloaderOperation class];
    }
    NSOperation<SDWebImageDownloaderOperation> *operation = [[operationClass alloc] initWithRequest:request inSession:self.session options:options context:context];
    
    if ([operation respondsToSelector:@selector(setCredential:)]) {
        if (self.config.urlCredential) {
            operation.credential = self.config.urlCredential;
        } else if (self.config.username && self.config.password) {
            operation.credential = [NSURLCredential credentialWithUser:self.config.username password:self.config.password persistence:NSURLCredentialPersistenceForSession];
        }
    }
        
    if ([operation respondsToSelector:@selector(setMinimumProgressInterval:)]) {
        NSTimeInterval minimumProgressInterval = self.config.minimumProgressInterval;
        minimumProgressInterval = MIN(MAX(minimumProgressInterval, 0), 1);
        operation.minimumProgressInterval = minimumProgressInterval;
    }
    
    if (options & SDWebImageDownloaderHighPriority) {
        operation.queuePriority = NSOperationQueuePriorityHigh;
    } else if (options & SDWebImageDownloaderLowPriority) {
        operation.queuePriority = NSOperationQueuePriorityLow;
    }
    
    if (self.config.executionOrder == SDWebImageDownloaderLIFOExecutionOrder) {
        // Emulate LIFO execution order by systematically adding new operations as last operation's dependency
        [self.lastAddedOperation addDependency:operation];
        self.lastAddedOperation = operation;
    }
    
    return operation;
}

- (void)cancel:(nullable SDWebImageDownloadToken *)token {
    NSURL *url = token.url;
    if (!url) {
        return;
    }
    LOCK(self.operationsLock);
    NSOperation<SDWebImageDownloaderOperation> *operation = [self.URLOperations objectForKey:url];
    if (operation) {
        BOOL canceled = [operation cancel:token.downloadOperationCancelToken];
        if (canceled) {
            [self.URLOperations removeObjectForKey:url];
        }
    }
    UNLOCK(self.operationsLock);
}

- (void)cancelAllDownloads {
    [self.downloadQueue cancelAllOperations];
}

#pragma mark - Properties

- (BOOL)isSuspended {
    return self.downloadQueue.isSuspended;
}

- (void)setSuspended:(BOOL)suspended {
    self.downloadQueue.suspended = suspended;
}

- (NSUInteger)currentDownloadCount {
    return self.downloadQueue.operationCount;
}

- (NSURLSessionConfiguration *)sessionConfiguration {
    return self.session.configuration;
}

#pragma mark - KVO

- (void)observeValueForKeyPath:(NSString *)keyPath ofObject:(id)object change:(NSDictionary<NSKeyValueChangeKey,id> *)change context:(void *)context {
    if (context == SDWebImageDownloaderContext) {
        if ([keyPath isEqualToString:NSStringFromSelector(@selector(maxConcurrentDownloads))]) {
            self.downloadQueue.maxConcurrentOperationCount = self.config.maxConcurrentDownloads;
        }
    } else {
        [super observeValueForKeyPath:keyPath ofObject:object change:change context:context];
    }
}

#pragma mark Helper methods

- (NSOperation<SDWebImageDownloaderOperation> *)operationWithTask:(NSURLSessionTask *)task {
    NSOperation<SDWebImageDownloaderOperation> *returnOperation = nil;
    for (NSOperation<SDWebImageDownloaderOperation> *operation in self.downloadQueue.operations) {
        if ([operation respondsToSelector:@selector(dataTask)]) {
            if (operation.dataTask.taskIdentifier == task.taskIdentifier) {
                returnOperation = operation;
                break;
            }
        }
    }
    return returnOperation;
}

#pragma mark NSURLSessionDataDelegate

- (void)URLSession:(NSURLSession *)session
          dataTask:(NSURLSessionDataTask *)dataTask
didReceiveResponse:(NSURLResponse *)response
 completionHandler:(void (^)(NSURLSessionResponseDisposition disposition))completionHandler {

    // Identify the operation that runs this task and pass it the delegate method
    NSOperation<SDWebImageDownloaderOperation> *dataOperation = [self operationWithTask:dataTask];
    if ([dataOperation respondsToSelector:@selector(URLSession:dataTask:didReceiveResponse:completionHandler:)]) {
        [dataOperation URLSession:session dataTask:dataTask didReceiveResponse:response completionHandler:completionHandler];
    } else {
        if (completionHandler) {
            completionHandler(NSURLSessionResponseAllow);
        }
    }
}

- (void)URLSession:(NSURLSession *)session dataTask:(NSURLSessionDataTask *)dataTask didReceiveData:(NSData *)data {

    // Identify the operation that runs this task and pass it the delegate method
    NSOperation<SDWebImageDownloaderOperation> *dataOperation = [self operationWithTask:dataTask];
    if ([dataOperation respondsToSelector:@selector(URLSession:dataTask:didReceiveData:)]) {
        [dataOperation URLSession:session dataTask:dataTask didReceiveData:data];
    }
}

- (void)URLSession:(NSURLSession *)session
          dataTask:(NSURLSessionDataTask *)dataTask
 willCacheResponse:(NSCachedURLResponse *)proposedResponse
 completionHandler:(void (^)(NSCachedURLResponse *cachedResponse))completionHandler {

    // Identify the operation that runs this task and pass it the delegate method
    NSOperation<SDWebImageDownloaderOperation> *dataOperation = [self operationWithTask:dataTask];
    if ([dataOperation respondsToSelector:@selector(URLSession:dataTask:willCacheResponse:completionHandler:)]) {
        [dataOperation URLSession:session dataTask:dataTask willCacheResponse:proposedResponse completionHandler:completionHandler];
    } else {
        if (completionHandler) {
            completionHandler(proposedResponse);
        }
    }
}

#pragma mark NSURLSessionTaskDelegate

- (void)URLSession:(NSURLSession *)session task:(NSURLSessionTask *)task didCompleteWithError:(NSError *)error {
    
    // Identify the operation that runs this task and pass it the delegate method
    NSOperation<SDWebImageDownloaderOperation> *dataOperation = [self operationWithTask:task];
    if ([dataOperation respondsToSelector:@selector(URLSession:task:didCompleteWithError:)]) {
        [dataOperation URLSession:session task:task didCompleteWithError:error];
    }
}

- (void)URLSession:(NSURLSession *)session task:(NSURLSessionTask *)task willPerformHTTPRedirection:(NSHTTPURLResponse *)response newRequest:(NSURLRequest *)request completionHandler:(void (^)(NSURLRequest * _Nullable))completionHandler {
    
    // Identify the operation that runs this task and pass it the delegate method
    NSOperation<SDWebImageDownloaderOperation> *dataOperation = [self operationWithTask:task];
    if ([dataOperation respondsToSelector:@selector(URLSession:task:willPerformHTTPRedirection:newRequest:completionHandler:)]) {
        [dataOperation URLSession:session task:task willPerformHTTPRedirection:response newRequest:request completionHandler:completionHandler];
    } else {
        if (completionHandler) {
            completionHandler(request);
        }
    }
}

- (void)URLSession:(NSURLSession *)session task:(NSURLSessionTask *)task didReceiveChallenge:(NSURLAuthenticationChallenge *)challenge completionHandler:(void (^)(NSURLSessionAuthChallengeDisposition disposition, NSURLCredential *credential))completionHandler {

    // Identify the operation that runs this task and pass it the delegate method
    NSOperation<SDWebImageDownloaderOperation> *dataOperation = [self operationWithTask:task];
    if ([dataOperation respondsToSelector:@selector(URLSession:task:didReceiveChallenge:completionHandler:)]) {
        [dataOperation URLSession:session task:task didReceiveChallenge:challenge completionHandler:completionHandler];
    } else {
        if (completionHandler) {
            completionHandler(NSURLSessionAuthChallengePerformDefaultHandling, nil);
        }
    }
}

@end

@implementation SDWebImageDownloadToken

- (void)dealloc {
    [[NSNotificationCenter defaultCenter] removeObserver:self name:SDWebImageDownloadReceiveResponseNotification object:nil];
}

- (instancetype)init {
    self = [super init];
    if (self) {
        [[NSNotificationCenter defaultCenter] addObserver:self selector:@selector(downloadReceiveResponse:) name:SDWebImageDownloadReceiveResponseNotification object:nil];
    }
    return self;
}

- (void)downloadReceiveResponse:(NSNotification *)notification {
    NSOperation<SDWebImageDownloaderOperation> *downloadOperation = notification.object;
    if (downloadOperation && downloadOperation == self.downloadOperation) {
        self.response = downloadOperation.response;
    }
}

- (void)cancel {
    @synchronized (self) {
        if (self.isCancelled) {
            return;
        }
        self.cancelled = YES;
        if (self.downloader) {
            // Downloader is alive, cancel token
            [self.downloader cancel:self];
        } else {
            // Downloader is dealloced, only cancel download operation
            [self.downloadOperation cancel:self.downloadOperationCancelToken];
        }
        self.downloadOperationCancelToken = nil;
    }
}

@end

@implementation SDWebImageDownloader (SDImageLoader)

- (BOOL)canLoadWithURL:(NSURL *)url {
    if (!url) {
        return NO;
    }
    // Always pass YES to let URLSession or custom download operation to determine
    return YES;
}

- (id<SDWebImageOperation>)loadImageWithURL:(NSURL *)url options:(SDWebImageOptions)options context:(SDWebImageContext *)context progress:(SDImageLoaderProgressBlock)progressBlock completed:(SDImageLoaderCompletedBlock)completedBlock {
    UIImage *cachedImage = context[SDWebImageContextLoaderCachedImage];
    
    SDWebImageDownloaderOptions downloaderOptions = 0;
    if (options & SDWebImageLowPriority) downloaderOptions |= SDWebImageDownloaderLowPriority;
    if (options & SDWebImageProgressiveLoad) downloaderOptions |= SDWebImageDownloaderProgressiveLoad;
    if (options & SDWebImageRefreshCached) downloaderOptions |= SDWebImageDownloaderUseNSURLCache;
    if (options & SDWebImageContinueInBackground) downloaderOptions |= SDWebImageDownloaderContinueInBackground;
    if (options & SDWebImageHandleCookies) downloaderOptions |= SDWebImageDownloaderHandleCookies;
    if (options & SDWebImageAllowInvalidSSLCertificates) downloaderOptions |= SDWebImageDownloaderAllowInvalidSSLCertificates;
    if (options & SDWebImageHighPriority) downloaderOptions |= SDWebImageDownloaderHighPriority;
    if (options & SDWebImageScaleDownLargeImages) downloaderOptions |= SDWebImageDownloaderScaleDownLargeImages;
    if (options & SDWebImageAvoidDecodeImage) downloaderOptions |= SDWebImageDownloaderAvoidDecodeImage;
    if (options & SDWebImageDecodeFirstFrameOnly) downloaderOptions |= SDWebImageDownloaderDecodeFirstFrameOnly;
    if (options & SDWebImagePreloadAllFrames) downloaderOptions |= SDWebImageDownloaderPreloadAllFrames;
    
    if (cachedImage && options & SDWebImageRefreshCached) {
        // force progressive off if image already cached but forced refreshing
        downloaderOptions &= ~SDWebImageDownloaderProgressiveLoad;
        // ignore image read from NSURLCache if image if cached but force refreshing
        downloaderOptions |= SDWebImageDownloaderIgnoreCachedResponse;
    }
    
    return [self downloadImageWithURL:url options:downloaderOptions context:context progress:progressBlock completed:completedBlock];
}

@end<|MERGE_RESOLUTION|>--- conflicted
+++ resolved
@@ -154,91 +154,6 @@
                                                    context:(nullable SDWebImageContext *)context
                                                   progress:(nullable SDWebImageDownloaderProgressBlock)progressBlock
                                                  completed:(nullable SDWebImageDownloaderCompletedBlock)completedBlock {
-<<<<<<< HEAD
-    __weak SDWebImageDownloader *wself = self;
-
-    return [self addProgressCallback:progressBlock completedBlock:completedBlock forURL:url createCallback:^NSOperation<SDWebImageDownloaderOperation> *{
-        __strong __typeof (wself) sself = wself;
-        NSTimeInterval timeoutInterval = sself.config.downloadTimeout;
-        if (timeoutInterval == 0.0) {
-            timeoutInterval = 15.0;
-        }
-
-        // In order to prevent from potential duplicate caching (NSURLCache + SDImageCache) we disable the cache for image requests if told otherwise
-        NSURLRequestCachePolicy cachePolicy = options & SDWebImageDownloaderUseNSURLCache ? NSURLRequestUseProtocolCachePolicy : NSURLRequestReloadIgnoringLocalCacheData;
-        NSMutableURLRequest *mutableRequest = [[NSMutableURLRequest alloc] initWithURL:url cachePolicy:cachePolicy timeoutInterval:timeoutInterval];
-        mutableRequest.HTTPShouldHandleCookies = (options & SDWebImageDownloaderHandleCookies);
-        mutableRequest.HTTPShouldUsePipelining = YES;
-        mutableRequest.allHTTPHeaderFields = sself.HTTPHeaders;
-        id<SDWebImageDownloaderRequestModifier> requestModifier = context[SDWebImageContextDownloadRequestModifier];
-        if (!requestModifier) {
-            requestModifier = self.requestModifier;
-        }
-        
-        NSURLRequest *request;
-        if (requestModifier) {
-            NSURLRequest *modifiedRequest = [requestModifier modifiedRequestWithRequest:[mutableRequest copy]];
-            // If modified request is nil, early return
-            if (!modifiedRequest) {
-                return nil;
-            } else {
-                request = [modifiedRequest copy];
-            }
-        } else {
-            request = [mutableRequest copy];
-        }
-        Class operationClass = sself.config.operationClass;
-        if (operationClass && [operationClass isSubclassOfClass:[NSOperation class]] && [operationClass conformsToProtocol:@protocol(SDWebImageDownloaderOperation)]) {
-            // Custom operation class
-        } else {
-            operationClass = [SDWebImageDownloaderOperation class];
-        }
-        NSOperation<SDWebImageDownloaderOperation> *operation = [[operationClass alloc] initWithRequest:request inSession:sself.session options:options context:context];
-        
-        if (sself.config.urlCredential) {
-            operation.credential = sself.config.urlCredential;
-        } else if (sself.config.username && sself.config.password) {
-            operation.credential = [NSURLCredential credentialWithUser:sself.config.username password:sself.config.password persistence:NSURLCredentialPersistenceForSession];
-        }
-        
-        if (options & SDWebImageDownloaderHighPriority) {
-            operation.queuePriority = NSOperationQueuePriorityHigh;
-        } else if (options & SDWebImageDownloaderLowPriority) {
-            operation.queuePriority = NSOperationQueuePriorityLow;
-        }
-        
-        if (sself.config.executionOrder == SDWebImageDownloaderLIFOExecutionOrder) {
-            // Emulate LIFO execution order by systematically adding new operations as last operation's dependency
-            [sself.lastAddedOperation addDependency:operation];
-            sself.lastAddedOperation = operation;
-        }
-
-        return operation;
-    }];
-}
-
-- (void)cancel:(nullable SDWebImageDownloadToken *)token {
-    NSURL *url = token.url;
-    if (!url) {
-        return;
-    }
-    LOCK(self.operationsLock);
-    NSOperation<SDWebImageDownloaderOperation> *operation = [self.URLOperations objectForKey:url];
-    if (operation) {
-        BOOL canceled = [operation cancel:token.downloadOperationCancelToken];
-        if (canceled) {
-            [self.URLOperations removeObjectForKey:url];
-        }
-    }
-    UNLOCK(self.operationsLock);
-}
-
-- (nullable SDWebImageDownloadToken *)addProgressCallback:(SDWebImageDownloaderProgressBlock)progressBlock
-                                           completedBlock:(SDWebImageDownloaderCompletedBlock)completedBlock
-                                                   forURL:(nullable NSURL *)url
-                                           createCallback:(NSOperation<SDWebImageDownloaderOperation> *(^)(void))createCallback {
-=======
->>>>>>> 83b5d22a
     // The URL will be used as the key to the callbacks dictionary so it cannot be nil. If it is nil immediately call the completed block with no image or data.
     if (url == nil) {
         if (completedBlock) {
