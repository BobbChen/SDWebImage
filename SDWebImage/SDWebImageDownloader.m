--- conflicted
+++ resolved
@@ -54,11 +54,7 @@
     }
 }
 
-<<<<<<< HEAD
 + (nonnull instancetype)sharedDownloader {
-=======
-+ (instancetype)sharedDownloader {
->>>>>>> 1ac8c237
     static dispatch_once_t once;
     static id instance;
     dispatch_once(&once, ^{
@@ -67,15 +63,11 @@
     return instance;
 }
 
-<<<<<<< HEAD
 - (nonnull instancetype)init {
-=======
-- (instancetype)init {
     return [self initWithSessionConfiguration:[NSURLSessionConfiguration defaultSessionConfiguration]];
 }
 
-- (instancetype)initWithSessionConfiguration:(NSURLSessionConfiguration *)sessionConfiguration {
->>>>>>> 1ac8c237
+- (nonnull instancetype)initWithSessionConfiguration:(nullable NSURLSessionConfiguration *)sessionConfiguration {
     if ((self = [super init])) {
         _operationClass = [SDWebImageDownloaderOperation class];
         _shouldDecompressImages = YES;
