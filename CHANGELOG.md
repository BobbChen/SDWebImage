--- conflicted
+++ resolved
@@ -1,4 +1,3 @@
-<<<<<<< HEAD
 ## [5.0.0-beta3 - Customizable SDWebImage, on Aug 30th, 2018](https://github.com/rs/SDWebImage/releases/tag/5.0.0-beta3)
 See [all tickets marked for the 5.0.0 release](https://github.com/rs/SDWebImage/milestone/15)
 
@@ -37,9 +36,6 @@
 - Rename `sd_UTTypeFromSDImageFormat` to `sd_UTTypeFromImageFormat` #2395
 - Change `SDImageFormat` to use `NS_TYPED_EXTENSIBLE_ENUM` instead of fixed enum, to allow custom coder plugins to extend it #2400
 
-## [4.4.2 - 4.4 patch, on July 18th, 2018](https://github.com/rs/SDWebImage/releases/tag/4.4.2)
-See [all tickets marked for the 4.4.2 release](https://github.com/rs/SDWebImage/milestone/27)
-=======
 ## [4.4.3 - 4.4 patch, on Nov 12th, 2018](https://github.com/SDWebImage/SDWebImage/releases/tag/4.4.3)
 See [all tickets marked for the 4.4.3 release](https://github.com/SDWebImage/SDWebImage/milestone/28)
 
@@ -61,7 +57,6 @@
 
 ## [4.4.2 - 4.4 patch, on July 18th, 2018](https://github.com/SDWebImage/SDWebImage/releases/tag/4.4.2)
 See [all tickets marked for the 4.4.2 release](https://github.com/SDWebImage/SDWebImage/milestone/27)
->>>>>>> 4fd0e835
 
 #### Features
 - Ability to change the clear cache option `SDImageCacheConfig.diskCacheExpireType` #2357
@@ -76,7 +71,6 @@
 - Check for nullable key when cancel image load operation #2386
 - Replace `__bridge_transfer` with `__bridge` when convert from `CFStringRef` to `NSString` #2394
 
-<<<<<<< HEAD
 ## [5.0.0-beta - Customizable SDWebImage, on Jul 17th, 2018](https://github.com/rs/SDWebImage/releases/tag/5.0.0-beta)
 See [all tickets marked for the 5.0.0 release](https://github.com/rs/SDWebImage/milestone/15)
 
@@ -129,12 +123,8 @@
 #### Fixes
 - `SDWebImageManager loadImageWithURL:options:progress:completed:` changed the `completed` param requirement from `nullable` to `nonnull` #2164
 
-## [4.4.1 - 4.4 patch, on June 7th, 2018](https://github.com/rs/SDWebImage/releases/tag/4.4.1)
-See [all tickets marked for the 4.4.1 release](https://github.com/rs/SDWebImage/milestone/26)
-=======
 ## [4.4.1 - 4.4 patch, on June 7th, 2018](https://github.com/SDWebImage/SDWebImage/releases/tag/4.4.1)
 See [all tickets marked for the 4.4.1 release](https://github.com/SDWebImage/SDWebImage/milestone/26)
->>>>>>> 4fd0e835
 	
 #### Fixes
 - Coder
