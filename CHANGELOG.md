--- conflicted
+++ resolved
@@ -1,4 +1,3 @@
-<<<<<<< HEAD
 ## [5.0.0-beta3 - Customizable SDWebImage, on Aug 30th, 2018](https://github.com/rs/SDWebImage/releases/tag/5.0.0-beta3)
 See [all tickets marked for the 5.0.0 release](https://github.com/rs/SDWebImage/milestone/15)
 
@@ -36,7 +35,7 @@
 - Replace `__bridge_transfer` with `__bridge` when convert from `CFStringRef` to `NSString` #2392
 - Rename `sd_UTTypeFromSDImageFormat` to `sd_UTTypeFromImageFormat` #2395
 - Change `SDImageFormat` to use `NS_TYPED_EXTENSIBLE_ENUM` instead of fixed enum, to allow custom coder plugins to extend it #2400
-=======
+
 ## [4.4.4 - 4.4 patch, on Jan 26th, 2019](https://github.com/SDWebImage/SDWebImage/releases/tag/4.4.4)
 See [all tickets marked for the 4.4.4 release](https://github.com/SDWebImage/SDWebImage/milestone/29)
 
@@ -57,7 +56,6 @@
 
 #### Project
 - Let SD can be imported using static library by CocoaPods using `DEFINES_MODULE` #2549
->>>>>>> 0e8dc828
 
 ## [4.4.3 - 4.4 patch, on Nov 25th, 2018](https://github.com/SDWebImage/SDWebImage/releases/tag/4.4.3)
 See [all tickets marked for the 4.4.3 release](https://github.com/SDWebImage/SDWebImage/milestone/28)
