/*
 * This file is part of the SDWebImage package.
 * (c) Olivier Poitrey <rs@dailymotion.com>
 * (c) Matt Galloway
 *
 * For the full copyright and license information, please view the LICENSE
 * file that was distributed with this source code.
 */

#import "SDTestCase.h"
#import "SDInternalMacros.h"
#import <KVOController/KVOController.h>

static const NSUInteger kTestGIFFrameCount = 5; // local TestImage.gif loop count

// Check whether the coder is called
@interface SDImageAPNGTestCoder : SDImageAPNGCoder

@property (nonatomic, class, assign) BOOL isCalled;

@end

@implementation SDImageAPNGTestCoder

static BOOL _isCalled;

+ (BOOL)isCalled {
    return _isCalled;
}

+ (void)setIsCalled:(BOOL)isCalled {
    _isCalled = isCalled;
}

+ (instancetype)sharedCoder {
    static SDImageAPNGTestCoder *coder;
    static dispatch_once_t onceToken;
    dispatch_once(&onceToken, ^{
        coder = [[SDImageAPNGTestCoder alloc] init];
    });
    return coder;
}

- (instancetype)initWithAnimatedImageData:(NSData *)data options:(SDImageCoderOptions *)options {
    SDImageAPNGTestCoder.isCalled = YES;
    return [super initWithAnimatedImageData:data options:options];
}

@end

// Internal header
@interface SDAnimatedImageView ()

@property (nonatomic, assign) BOOL isProgressive;
@property (nonatomic, strong) SDAnimatedImagePlayer *player;

@end

@interface SDAnimatedImagePlayer ()

@property (nonatomic, strong) NSMutableDictionary<NSNumber *, UIImage *> *frameBuffer;

@end

@interface SDAnimatedImageTest : SDTestCase

@property (nonatomic, strong) UIWindow *window;

@end

@implementation SDAnimatedImageTest

- (void)test01AnimatedImageInitWithData {
    NSData *invalidData = [@"invalid data" dataUsingEncoding:NSUTF8StringEncoding];
    SDAnimatedImage *image = [[SDAnimatedImage alloc] initWithData:invalidData];
    expect(image).beNil();
    
    NSData *validData = [self testGIFData];
    image = [[SDAnimatedImage alloc] initWithData:validData scale:2];
    expect(image).notTo.beNil(); // image
    expect(image.scale).equal(2); // scale
    expect(image.animatedImageData).equal(validData); // data
    expect(image.animatedImageFormat).equal(SDImageFormatGIF); // format
    expect(image.animatedImageLoopCount).equal(0); // loop count
    expect(image.animatedImageFrameCount).equal(kTestGIFFrameCount); // frame count
    expect([image animatedImageFrameAtIndex:1]).notTo.beNil(); // 1 frame
}

- (void)test02AnimatedImageInitWithContentsOfFile {
    SDAnimatedImage *image = [[SDAnimatedImage alloc] initWithContentsOfFile:[self testGIFPath]];
    expect(image).notTo.beNil();
    expect(image.scale).equal(1); // scale
    
    // Test Retina File Path should result @2x scale
    NSBundle *testBundle = [NSBundle bundleForClass:[self class]];
    NSString *testPath = [testBundle pathForResource:@"1@2x" ofType:@"gif"];
    image = [[SDAnimatedImage alloc] initWithContentsOfFile:testPath];
    expect(image).notTo.beNil();
    expect(image.scale).equal(2); // scale
}

- (void)test03AnimatedImageInitWithAnimatedCoder {
    NSData *validData = [self testGIFData];
    SDImageGIFCoder *coder = [[SDImageGIFCoder alloc] initWithAnimatedImageData:validData options:nil];
    SDAnimatedImage *image = [[SDAnimatedImage alloc] initWithAnimatedCoder:coder scale:1];
    expect(image).notTo.beNil();
    // enough, other can be test with InitWithData
}

- (void)test04AnimatedImageImageNamed {
    NSBundle *bundle = [NSBundle bundleForClass:[self class]];
    expect([SDAnimatedImage imageNamed:@"TestImage.gif"]).beNil(); // Not in main bundle
#if SD_UIKIT
    SDAnimatedImage *image = [SDAnimatedImage imageNamed:@"TestImage.gif" inBundle:bundle compatibleWithTraitCollection:nil];
#else
    SDAnimatedImage *image = [SDAnimatedImage imageNamed:@"TestImage.gif" inBundle:bundle];
#endif
    expect(image).notTo.beNil();
    expect([image.animatedImageData isEqualToData:[self testGIFData]]).beTruthy();
}

- (void)test05AnimatedImagePreloadFrames {
    NSData *validData = [self testGIFData];
    SDAnimatedImage *image = [SDAnimatedImage imageWithData:validData];
    
    // Preload all frames
    [image preloadAllFrames];
    
    NSArray *loadedAnimatedImageFrames = [image valueForKey:@"loadedAnimatedImageFrames"]; // Access the internal property, only for test and may be changed in the future
    expect(loadedAnimatedImageFrames.count).equal(kTestGIFFrameCount);
    
    // Test one frame
    UIImage *frame = [image animatedImageFrameAtIndex:0];
    expect(frame).notTo.beNil();
    
    // Unload all frames
    [image unloadAllFrames];
}

- (void)test06AnimatedImageViewSetImage {
    SDAnimatedImageView *imageView = [SDAnimatedImageView new];
    UIImage *image = [[UIImage alloc] initWithData:[self testJPEGData]];
    imageView.image = image;
    expect(imageView.image).notTo.beNil();
    expect(imageView.currentFrame).beNil(); // current frame
}

- (void)test08AnimatedImageViewSetAnimatedImageGIF {
    SDAnimatedImageView *imageView = [SDAnimatedImageView new];
    SDAnimatedImage *image = [SDAnimatedImage imageWithData:[self testGIFData]];
    imageView.image = image;
    expect(imageView.image).notTo.beNil();
    expect(imageView.player).notTo.beNil();
}

- (void)test09AnimatedImageViewSetAnimatedImageAPNG {
    SDAnimatedImageView *imageView = [SDAnimatedImageView new];
    SDAnimatedImage *image = [SDAnimatedImage imageWithData:[self testAPNGPData]];
    imageView.image = image;
    expect(imageView.image).notTo.beNil();
    expect(imageView.player).notTo.beNil();
}

- (void)test10AnimatedImageInitWithCoder {
    SDAnimatedImage *image1 = [SDAnimatedImage imageWithContentsOfFile:[self testGIFPath]];
    expect(image1).notTo.beNil();
    NSMutableData *encodedData = [NSMutableData data];
    NSKeyedArchiver *archiver  = [[NSKeyedArchiver alloc] initForWritingWithMutableData:encodedData];
    archiver.requiresSecureCoding = YES;
    [archiver encodeObject:image1 forKey:NSKeyedArchiveRootObjectKey];
    [archiver finishEncoding];
    expect(encodedData).notTo.beNil();
    NSKeyedUnarchiver *unarchiver = [[NSKeyedUnarchiver alloc] initForReadingWithData:encodedData];
    unarchiver.requiresSecureCoding = YES;
    SDAnimatedImage *image2 = [unarchiver decodeObjectOfClass:SDAnimatedImage.class forKey:NSKeyedArchiveRootObjectKey];
    [unarchiver finishDecoding];
    expect(image2).notTo.beNil();
    
    // Check each property
    expect(image1.scale).equal(image2.scale);
    expect(image1.size).equal(image2.size);
    expect(image1.animatedImageFormat).equal(image2.animatedImageFormat);
    expect(image1.animatedImageData).equal(image2.animatedImageData);
    expect(image1.animatedImageLoopCount).equal(image2.animatedImageLoopCount);
    expect(image1.animatedImageFrameCount).equal(image2.animatedImageFrameCount);
}

- (void)test11AnimatedImageViewIntrinsicContentSize {
    // Test that SDAnimatedImageView.intrinsicContentSize return the correct value of image size
    SDAnimatedImageView *imageView = [SDAnimatedImageView new];
    SDAnimatedImage *image = [SDAnimatedImage imageWithData:[self testAPNGPData]];
    imageView.image = image;
    expect(imageView.intrinsicContentSize).equal(image.size);
}

- (void)test12AnimatedImageViewLayerContents {
    // Test that SDAnimatedImageView with built-in UIImage/NSImage will actually setup the layer for display
    SDAnimatedImageView *imageView = [SDAnimatedImageView new];
    UIImage *image = [[UIImage alloc] initWithData:[self testJPEGData]];
    imageView.image = image;
#if SD_MAC
    expect(imageView.wantsUpdateLayer).beTruthy();
#else
    expect(imageView.layer).notTo.beNil();
#endif
}

- (void)test13AnimatedImageViewInitWithImage {
    // Test that -[SDAnimatedImageView initWithImage:] this convenience initializer not crash
    SDAnimatedImage *image = [SDAnimatedImage imageWithData:[self testAPNGPData]];
    SDAnimatedImageView *imageView;
#if SD_UIKIT
    imageView = [[SDAnimatedImageView alloc] initWithImage:image];
#else
    if (@available(macOS 10.12, *)) {
        imageView = [SDAnimatedImageView imageViewWithImage:image];
    }
#endif
    expect(imageView.image).equal(image);
}

- (void)test14AnimatedImageViewStopPlayingWhenHidden {
    SDAnimatedImageView *imageView = [SDAnimatedImageView new];
#if SD_UIKIT
    [self.window addSubview:imageView];
#else
    [self.window.contentView addSubview:imageView];
#endif
    SDAnimatedImage *image = [SDAnimatedImage imageWithData:[self testGIFData]];
    imageView.image = image;
#if SD_UIKIT
    [imageView startAnimating];
#else
    imageView.animates = YES;
#endif
    SDAnimatedImagePlayer *player = imageView.player;
    expect(player).notTo.beNil();
    expect(player.isPlaying).beTruthy();
    imageView.hidden = YES;
    expect(player.isPlaying).beFalsy();
}

- (void)test20AnimatedImageViewRendering {
    XCTestExpectation *expectation = [self expectationWithDescription:@"test SDAnimatedImageView rendering"];
    SDAnimatedImageView *imageView = [[SDAnimatedImageView alloc] init];
#if SD_UIKIT
    [self.window addSubview:imageView];
#else
    [self.window.contentView addSubview:imageView];
#endif
    
    NSMutableDictionary *frames = [NSMutableDictionary dictionaryWithCapacity:kTestGIFFrameCount];
    
    [self.KVOController observe:imageView keyPaths:@[NSStringFromSelector(@selector(currentFrameIndex)), NSStringFromSelector(@selector(currentLoopCount))] options:NSKeyValueObservingOptionNew block:^(id  _Nullable observer, id  _Nonnull object, NSDictionary<NSString *,id> * _Nonnull change) {
        NSUInteger frameIndex = imageView.currentFrameIndex;
        NSUInteger loopCount = imageView.currentLoopCount;
        [frames setObject:@(YES) forKey:@(frameIndex)];
        
        BOOL framesRendered = NO;
        if (frames.count >= kTestGIFFrameCount) {
            // All frames rendered
            framesRendered = YES;
        }
        BOOL loopFinished = NO;
        if (loopCount >= 1) {
            // One loop finished
            loopFinished = YES;
        }
        if (framesRendered && loopFinished) {
#if SD_UIKIT
            [imageView stopAnimating];
#else
            imageView.animates = NO;
#endif
            [imageView removeFromSuperview];
            [expectation fulfill];
        }
    }];
    
    SDAnimatedImage *image = [SDAnimatedImage imageWithData:[self testGIFData]];
    imageView.image = image;
    
    [self waitForExpectationsWithCommonTimeout];
}

- (void)test21AnimatedImageViewSetProgressiveAnimatedImage {
    NSData *gifData = [self testGIFData];
    SDImageGIFCoder *progressiveCoder = [[SDImageGIFCoder alloc] initIncrementalWithOptions:nil];
    // simulate progressive decode, pass partial data
    NSData *partialData = [gifData subdataWithRange:NSMakeRange(0, gifData.length - 1)];
    [progressiveCoder updateIncrementalData:partialData finished:NO];
    
    SDAnimatedImage *partialImage = [[SDAnimatedImage alloc] initWithAnimatedCoder:progressiveCoder scale:1];
    partialImage.sd_isIncremental = YES;
    
    SDAnimatedImageView *imageView = [[SDAnimatedImageView alloc] init];
    imageView.image = partialImage;
    
    BOOL isProgressive = imageView.isProgressive;
    expect(isProgressive).equal(YES);
    
    // pass full data
    [progressiveCoder updateIncrementalData:gifData finished:YES];
    
    SDAnimatedImage *fullImage = [[SDAnimatedImage alloc] initWithAnimatedCoder:progressiveCoder scale:1];
    
    imageView.image = fullImage;
    
    isProgressive = imageView.isProgressive;
    expect(isProgressive).equal(NO);
}

- (void)test22AnimatedImageViewCategory {
    XCTestExpectation *expectation = [self expectationWithDescription:@"test SDAnimatedImageView view category"];
    SDAnimatedImageView *imageView = [SDAnimatedImageView new];
    NSURL *testURL = [NSURL URLWithString:kTestGIFURL];
    [imageView sd_setImageWithURL:testURL completed:^(UIImage * _Nullable image, NSError * _Nullable error, SDImageCacheType cacheType, NSURL * _Nullable imageURL) {
        expect(error).to.beNil();
        expect(image).notTo.beNil();
        expect([image isKindOfClass:[SDAnimatedImage class]]).beTruthy();
        [expectation fulfill];
    }];
    [self waitForExpectationsWithCommonTimeout];
}

- (void)test23AnimatedImageViewCategoryProgressive {
    XCTestExpectation *expectation = [self expectationWithDescription:@"test SDAnimatedImageView view category progressive"];
    SDAnimatedImageView *imageView = [SDAnimatedImageView new];
    NSURL *testURL = [NSURL URLWithString:kTestGIFURL];
    [SDImageCache.sharedImageCache removeImageFromMemoryForKey:testURL.absoluteString];
    [SDImageCache.sharedImageCache removeImageFromDiskForKey:testURL.absoluteString];
    [imageView sd_setImageWithURL:testURL placeholderImage:nil options:SDWebImageProgressiveLoad progress:^(NSInteger receivedSize, NSInteger expectedSize, NSURL * _Nullable targetURL) {
        dispatch_async(dispatch_get_main_queue(), ^{
            UIImage *image = imageView.image;
            // Progressive image may be nil when download data is not enough
            if (image) {
                expect(image.sd_isIncremental).beTruthy();
                expect([image.class conformsToProtocol:@protocol(SDAnimatedImage)]).beTruthy();
                BOOL isProgressive = imageView.isProgressive;
                expect(isProgressive).equal(YES);
            }
        });
    } completed:^(UIImage * _Nullable image, NSError * _Nullable error, SDImageCacheType cacheType, NSURL * _Nullable imageURL) {
        expect(error).to.beNil();
        expect(image).notTo.beNil();
        expect([image isKindOfClass:[SDAnimatedImage class]]).beTruthy();
        expect(cacheType).equal(SDImageCacheTypeNone);
        [expectation fulfill];
    }];
    [self waitForExpectationsWithCommonTimeout];
}

- (void)test24AnimatedImageViewCategoryDiskCache {
    XCTestExpectation *expectation = [self expectationWithDescription:@"test SDAnimatedImageView view category disk cache"];
    SDAnimatedImageView *imageView = [SDAnimatedImageView new];
    NSURL *testURL = [NSURL URLWithString:kTestGIFURL];
    [SDImageCache.sharedImageCache removeImageFromMemoryForKey:testURL.absoluteString];
    [imageView sd_setImageWithURL:testURL placeholderImage:nil completed:^(UIImage * _Nullable image, NSError * _Nullable error, SDImageCacheType cacheType, NSURL * _Nullable imageURL) {
        expect(error).to.beNil();
        expect(image).notTo.beNil();
        expect(cacheType).equal(SDImageCacheTypeDisk);
        expect([image isKindOfClass:[SDAnimatedImage class]]).beTruthy();
        [expectation fulfill];
    }];
    [self waitForExpectationsWithCommonTimeout];
}

- (void)test25AnimatedImageStopAnimatingNormal {
    XCTestExpectation *expectation = [self expectationWithDescription:@"test SDAnimatedImageView stopAnimating normal behavior"];
    
    SDAnimatedImageView *imageView = [SDAnimatedImageView new];
    
#if SD_UIKIT
    [self.window addSubview:imageView];
#else
    [self.window.contentView addSubview:imageView];
#endif
    // This APNG duration is 2s
    SDAnimatedImage *image = [SDAnimatedImage imageWithData:[self testAPNGPData]];
    imageView.image = image;
    
    dispatch_after(dispatch_time(DISPATCH_TIME_NOW, (int64_t)(0.5 * NSEC_PER_SEC)), dispatch_get_main_queue(), ^{
        // 0.5s is not finished, frame index should not be 0
        expect(imageView.player.frameBuffer.count).beGreaterThan(0);
        expect(imageView.currentFrameIndex).beGreaterThan(0);
    });
    
    dispatch_after(dispatch_time(DISPATCH_TIME_NOW, (int64_t)(1 * NSEC_PER_SEC)), dispatch_get_main_queue(), ^{
#if SD_UIKIT
        [imageView stopAnimating];
#else
        imageView.animates = NO;
#endif
        expect(imageView.player.frameBuffer.count).beGreaterThan(0);
        expect(imageView.currentFrameIndex).beGreaterThan(0);
        
        [imageView removeFromSuperview];
        [expectation fulfill];
    });
    
    [self waitForExpectationsWithCommonTimeout];
}

- (void)test26AnimatedImageStopAnimatingClearBuffer {
    XCTestExpectation *expectation = [self expectationWithDescription:@"test SDAnimatedImageView stopAnimating clear buffer when stopped"];
    
    SDAnimatedImageView *imageView = [SDAnimatedImageView new];
    imageView.clearBufferWhenStopped = YES;
    imageView.resetFrameIndexWhenStopped = YES;
    
#if SD_UIKIT
    [self.window addSubview:imageView];
#else
    [self.window.contentView addSubview:imageView];
#endif
    // This APNG duration is 2s
    SDAnimatedImage *image = [SDAnimatedImage imageWithData:[self testAPNGPData]];
    imageView.image = image;
    
    dispatch_after(dispatch_time(DISPATCH_TIME_NOW, (int64_t)(0.5 * NSEC_PER_SEC)), dispatch_get_main_queue(), ^{
        // 0.5s is not finished, frame index should not be 0
        expect(imageView.player.frameBuffer.count).beGreaterThan(0);
        expect(imageView.currentFrameIndex).beGreaterThan(0);
    });
    
    dispatch_after(dispatch_time(DISPATCH_TIME_NOW, (int64_t)(1 * NSEC_PER_SEC)), dispatch_get_main_queue(), ^{
#if SD_UIKIT
        [imageView stopAnimating];
#else
        imageView.animates = NO;
#endif
        expect(imageView.player.frameBuffer.count).equal(0);
        
        [imageView removeFromSuperview];
        [expectation fulfill];
    });
    
    [self waitForExpectationsWithCommonTimeout];
}

- (void)test27AnimatedImageProgressiveAnimation {
    XCTestExpectation *expectation = [self expectationWithDescription:@"test SDAnimatedImageView progressive animation rendering"];
    
    // Simulate progressive download
    NSData *fullData = [self testAPNGPData];
    NSUInteger length = fullData.length;
    
    SDAnimatedImageView *imageView = [SDAnimatedImageView new];
#if SD_UIKIT
    [self.window addSubview:imageView];
#else
    [self.window.contentView addSubview:imageView];
#endif
    
    __block NSUInteger previousFrameIndex = 0;
    @weakify(imageView);
    // Observe to check rendering behavior using frame index
    [self.KVOController observe:imageView keyPath:NSStringFromSelector(@selector(currentFrameIndex)) options:NSKeyValueObservingOptionNew block:^(id  _Nullable observer, id  _Nonnull object, NSDictionary<NSString *,id> * _Nonnull change) {
        @strongify(imageView);
        NSUInteger currentFrameIndex = [change[NSKeyValueChangeNewKey] unsignedIntegerValue];
        printf("Animation Frame Index: %lu\n", (unsigned long)currentFrameIndex);
        
        // The last time should not be progressive
        if (currentFrameIndex == 0 && !imageView.isProgressive) {
            [self.KVOController unobserve:imageView];
            [expectation fulfill];
        } else {
            // Each progressive rendering should render new frame index, no backward and should stop at last frame index
            expect(currentFrameIndex - previousFrameIndex).beGreaterThanOrEqualTo(0);
            previousFrameIndex = currentFrameIndex;
        }
    }];
    
    SDImageAPNGCoder *coder = [[SDImageAPNGCoder alloc] initIncrementalWithOptions:nil];
    // Setup Data
    NSData *setupData = [fullData subdataWithRange:NSMakeRange(0, length / 3.0)];
    [coder updateIncrementalData:setupData finished:NO];
    imageView.shouldIncrementalLoad = YES;
    __block SDAnimatedImage *progressiveImage = [[SDAnimatedImage alloc] initWithAnimatedCoder:coder scale:1];
    progressiveImage.sd_isIncremental = YES;
    imageView.image = progressiveImage;
    expect(imageView.isProgressive).beTruthy();
    
    __block NSUInteger partialFrameCount;
    dispatch_after(dispatch_time(DISPATCH_TIME_NOW, (int64_t)(2 * NSEC_PER_SEC)), dispatch_get_main_queue(), ^{
        // Partial Data
        NSData *partialData = [fullData subdataWithRange:NSMakeRange(0, length * 2.0 / 3.0)];
        [coder updateIncrementalData:partialData finished:NO];
        partialFrameCount = [coder animatedImageFrameCount];
        expect(partialFrameCount).beGreaterThan(1);
        progressiveImage = [[SDAnimatedImage alloc] initWithAnimatedCoder:coder scale:1];
        progressiveImage.sd_isIncremental = YES;
        imageView.image = progressiveImage;
        expect(imageView.isProgressive).beTruthy();
    });
    
    dispatch_after(dispatch_time(DISPATCH_TIME_NOW, (int64_t)(4 * NSEC_PER_SEC)), dispatch_get_main_queue(), ^{
        // Full Data
        [coder updateIncrementalData:fullData finished:YES];
        progressiveImage = [[SDAnimatedImage alloc] initWithAnimatedCoder:coder scale:1];
        progressiveImage.sd_isIncremental = NO;
        imageView.image = progressiveImage;
        NSUInteger fullFrameCount = [coder animatedImageFrameCount];
        expect(fullFrameCount).beGreaterThan(partialFrameCount);
        expect(imageView.isProgressive).beFalsy();
    });
    
    [self waitForExpectationsWithCommonTimeout];
}

- (void)test28AnimatedImageAutoPlayAnimatedImage {
    XCTestExpectation *expectation = [self expectationWithDescription:@"test SDAnimatedImageView AutoPlayAnimatedImage behavior"];
    
    SDAnimatedImageView *imageView = [SDAnimatedImageView new];
    imageView.autoPlayAnimatedImage = NO;
    
#if SD_UIKIT
    [self.window addSubview:imageView];
#else
    [self.window.contentView addSubview:imageView];
#endif
    // This APNG duration is 2s
    SDAnimatedImage *image = [SDAnimatedImage imageWithData:[self testAPNGPData]];
    imageView.image = image;

    #if SD_UIKIT
        expect(imageView.animating).equal(NO);
    #else
        expect(imageView.animates).equal(NO);
    #endif
    
    dispatch_after(dispatch_time(DISPATCH_TIME_NOW, (int64_t)(0.5 * NSEC_PER_SEC)), dispatch_get_main_queue(), ^{
        #if SD_UIKIT
            expect(imageView.animating).equal(NO);
        #else
            expect(imageView.animates).equal(NO);
        #endif
        
        #if SD_UIKIT
            [imageView startAnimating];
        #else
            imageView.animates = YES;
        #endif
    });
    
    dispatch_after(dispatch_time(DISPATCH_TIME_NOW, (int64_t)(1 * NSEC_PER_SEC)), dispatch_get_main_queue(), ^{
        #if SD_UIKIT
            expect(imageView.animating).equal(YES);
        #else
            expect(imageView.animates).equal(YES);
        #endif
        
        #if SD_UIKIT
            [imageView stopAnimating];
        #else
            imageView.animates = NO;
        #endif
        
        [imageView removeFromSuperview];
        [expectation fulfill];
    });
    
    [self waitForExpectationsWithCommonTimeout];
}

- (void)test29AnimatedImageSeekFrame {
    XCTestExpectation *expectation = [self expectationWithDescription:@"test SDAnimatedImageView stopAnimating normal behavior"];
    
    SDAnimatedImageView *imageView = [SDAnimatedImageView new];
    
#if SD_UIKIT
    [self.window addSubview:imageView];
#else
    [self.window.contentView addSubview:imageView];
#endif
    // seeking through local image should return non-null images
    SDAnimatedImage *image = [SDAnimatedImage imageWithData:[self testAPNGPData]];
    imageView.autoPlayAnimatedImage = NO;
    imageView.image = image;
    
    __weak SDAnimatedImagePlayer *player = imageView.player;

    __block NSUInteger i = 0;
    [player setAnimationFrameHandler:^(NSUInteger index, UIImage * _Nonnull frame) {
        expect(index).equal(i);
        expect(frame).notTo.beNil();
        i++;
        if (i < player.totalFrameCount) {
            [player seekToFrameAtIndex:i loopCount:0];
        } else {
            [expectation fulfill];
        }
    }];
    [player seekToFrameAtIndex:i loopCount:0];
    
    [self waitForExpectationsWithCommonTimeout];
}

- (void)test30AnimatedImageCoderPriority {
    [SDImageCodersManager.sharedManager addCoder:SDImageAPNGTestCoder.sharedCoder];
    [SDAnimatedImage imageWithData:[self testAPNGPData]];
    expect(SDImageAPNGTestCoder.isCalled).equal(YES);
}

<<<<<<< HEAD
- (void)test30AnimatedImagePlaybackModeReverse {
    XCTestExpectation *expectation = [self expectationWithDescription:@"test SDAnimatedImageView playback reverse mode"];
    
    SDAnimatedImageView *imageView = [SDAnimatedImageView new];
    
#if SD_UIKIT
    [self.window addSubview:imageView];
#else
    [self.window.contentView addSubview:imageView];
#endif
    
    SDAnimatedImage *image = [SDAnimatedImage imageWithData:[self testAPNGPData]];
    imageView.autoPlayAnimatedImage = NO;
    imageView.image = image;
    
    __weak SDAnimatedImagePlayer *player = imageView.player;
    player.playbackMode = SDAnimatedImagePlaybackModeReverse;

    __block NSUInteger i = player.totalFrameCount - 1;
    [player setAnimationFrameHandler:^(NSUInteger index, UIImage * _Nonnull frame) {
        expect(index).equal(i);
        expect(frame).notTo.beNil();
        i--;
        if (index == 0) {
            [expectation fulfill];
        }
    }];
    
    [player startPlaying];
    
    
    [self waitForExpectationsWithCommonTimeout];
}

- (void)test31AnimatedImagePlaybackModeBounce {
    XCTestExpectation *expectation = [self expectationWithDescription:@"test SDAnimatedImageView playback bounce mode"];
    
    SDAnimatedImageView *imageView = [SDAnimatedImageView new];
    
#if SD_UIKIT
    [self.window addSubview:imageView];
#else
    [self.window.contentView addSubview:imageView];
#endif
    
    SDAnimatedImage *image = [SDAnimatedImage imageWithData:[self testAPNGPData]];
    imageView.autoPlayAnimatedImage = NO;
    imageView.image = image;
    
    __weak SDAnimatedImagePlayer *player = imageView.player;
    player.playbackMode = SDAnimatedImagePlaybackModeBounce;

    __block NSInteger i = 0;
    __block BOOL flag = false;
    __block NSUInteger cnt = 0;
    [player setAnimationFrameHandler:^(NSUInteger index, UIImage * _Nonnull frame) {
        expect(index).equal(i);
        expect(frame).notTo.beNil();
        
        if (index >= player.totalFrameCount - 1) {
            cnt++;
            flag = true;
        } else if (cnt != 0 && index == 0) {
            cnt++;
            flag = false;
        }
        
        if (!flag) {
            i++;
        } else {
            i--;
        }

        if (cnt > 3) {
            [expectation fulfill];
        }
    }];
    
    [player startPlaying];
    
    [self waitForExpectationsWithTimeout:14 handler:^(NSError * _Nullable error) {
        expect(error).to.beNil();
    }];
}

- (void)test32AnimatedImagePlaybackModeReversedBounce{
    XCTestExpectation *expectation = [self expectationWithDescription:@"test SDAnimatedImageView playback reverse bounce mode"];
    
    SDAnimatedImageView *imageView = [SDAnimatedImageView new];
    
#if SD_UIKIT
    [self.window addSubview:imageView];
#else
    [self.window.contentView addSubview:imageView];
#endif
    
    SDAnimatedImage *image = [SDAnimatedImage imageWithData:[self testAPNGPData]];
    imageView.autoPlayAnimatedImage = NO;
    imageView.image = image;
    
    __weak SDAnimatedImagePlayer *player = imageView.player;
    player.playbackMode = SDAnimatedImagePlaybackModeReversedBounce;

    __block NSInteger i = player.totalFrameCount - 1;
    __block BOOL flag = false;
    __block NSUInteger cnt = 0;
    [player setAnimationFrameHandler:^(NSUInteger index, UIImage * _Nonnull frame) {
        expect(index).equal(i);
        expect(frame).notTo.beNil();
        
        if (cnt != 0 && index >= player.totalFrameCount - 1) {
            cnt++;
            flag = false;
        } else if (index == 0) {
            cnt++;
            flag = true;
        }
        
        if (flag) {
            i++;
        } else {
            i--;
        }

        if (cnt > 3) {
            [expectation fulfill];
        }
    }];
    [player startPlaying];
    
    [self waitForExpectationsWithTimeout:14 handler:^(NSError * _Nullable error) {
        expect(error).to.beNil();
    }];
}


=======
#if SD_UIKIT
- (void)test31AnimatedImageViewSetAnimationImages {
    SDAnimatedImageView *imageView = [SDAnimatedImageView new];
    UIImage *image = [[UIImage alloc] initWithData:[self testJPEGData]];
    imageView.animationImages = @[image];
    expect(imageView.animationImages).notTo.beNil();
}

- (void)test32AnimatedImageViewNotStopPlayingAnimationImagesWhenHidden {
    SDAnimatedImageView *imageView = [SDAnimatedImageView new];
    [self.window addSubview:imageView];
    UIImage *image = [[UIImage alloc] initWithData:[self testJPEGData]];
    imageView.animationImages = @[image];
    [imageView startAnimating];
    expect(imageView.animating).beTruthy();
    imageView.hidden = YES;
    expect(imageView.animating).beTruthy();
}
#endif
>>>>>>> af96d0b8

#pragma mark - Helper
- (UIWindow *)window {
    if (!_window) {
        UIScreen *mainScreen = [UIScreen mainScreen];
#if SD_UIKIT
        _window = [[UIWindow alloc] initWithFrame:mainScreen.bounds];
#else
        _window = [[NSWindow alloc] initWithContentRect:mainScreen.frame styleMask:0 backing:NSBackingStoreBuffered defer:NO screen:mainScreen];
#endif
    }
    return _window;
}

- (NSString *)testGIFPath {
    NSBundle *testBundle = [NSBundle bundleForClass:[self class]];
    NSString *testPath = [testBundle pathForResource:@"TestImage" ofType:@"gif"];
    return testPath;
}

- (NSData *)testGIFData {
    NSData *testData = [NSData dataWithContentsOfFile:[self testGIFPath]];
    return testData;
}

- (NSString *)testAPNGPPath {
    NSBundle *testBundle = [NSBundle bundleForClass:[self class]];
    NSString *testPath = [testBundle pathForResource:@"TestImageAnimated" ofType:@"apng"];
    return testPath;
}

- (NSData *)testAPNGPData {
    return [NSData dataWithContentsOfFile:[self testAPNGPPath]];
}

- (NSString *)testJPEGPath {
    NSBundle *testBundle = [NSBundle bundleForClass:[self class]];
    NSString *testPath = [testBundle pathForResource:@"TestImage" ofType:@"jpg"];
    return testPath;
}

- (NSData *)testJPEGData {
    NSData *testData = [NSData dataWithContentsOfFile:[self testJPEGPath]];
    return testData;
}

@end<|MERGE_RESOLUTION|>--- conflicted
+++ resolved
@@ -602,8 +602,27 @@
     expect(SDImageAPNGTestCoder.isCalled).equal(YES);
 }
 
-<<<<<<< HEAD
-- (void)test30AnimatedImagePlaybackModeReverse {
+#if SD_UIKIT
+- (void)test31AnimatedImageViewSetAnimationImages {
+    SDAnimatedImageView *imageView = [SDAnimatedImageView new];
+    UIImage *image = [[UIImage alloc] initWithData:[self testJPEGData]];
+    imageView.animationImages = @[image];
+    expect(imageView.animationImages).notTo.beNil();
+}
+
+- (void)test32AnimatedImageViewNotStopPlayingAnimationImagesWhenHidden {
+    SDAnimatedImageView *imageView = [SDAnimatedImageView new];
+    [self.window addSubview:imageView];
+    UIImage *image = [[UIImage alloc] initWithData:[self testJPEGData]];
+    imageView.animationImages = @[image];
+    [imageView startAnimating];
+    expect(imageView.animating).beTruthy();
+    imageView.hidden = YES;
+    expect(imageView.animating).beTruthy();
+}
+#endif
+
+- (void)test33AnimatedImagePlaybackModeReverse {
     XCTestExpectation *expectation = [self expectationWithDescription:@"test SDAnimatedImageView playback reverse mode"];
     
     SDAnimatedImageView *imageView = [SDAnimatedImageView new];
@@ -637,7 +656,7 @@
     [self waitForExpectationsWithCommonTimeout];
 }
 
-- (void)test31AnimatedImagePlaybackModeBounce {
+- (void)test34AnimatedImagePlaybackModeBounce {
     XCTestExpectation *expectation = [self expectationWithDescription:@"test SDAnimatedImageView playback bounce mode"];
     
     SDAnimatedImageView *imageView = [SDAnimatedImageView new];
@@ -688,7 +707,7 @@
     }];
 }
 
-- (void)test32AnimatedImagePlaybackModeReversedBounce{
+- (void)test35AnimatedImagePlaybackModeReversedBounce{
     XCTestExpectation *expectation = [self expectationWithDescription:@"test SDAnimatedImageView playback reverse bounce mode"];
     
     SDAnimatedImageView *imageView = [SDAnimatedImageView new];
@@ -738,29 +757,6 @@
     }];
 }
 
-
-=======
-#if SD_UIKIT
-- (void)test31AnimatedImageViewSetAnimationImages {
-    SDAnimatedImageView *imageView = [SDAnimatedImageView new];
-    UIImage *image = [[UIImage alloc] initWithData:[self testJPEGData]];
-    imageView.animationImages = @[image];
-    expect(imageView.animationImages).notTo.beNil();
-}
-
-- (void)test32AnimatedImageViewNotStopPlayingAnimationImagesWhenHidden {
-    SDAnimatedImageView *imageView = [SDAnimatedImageView new];
-    [self.window addSubview:imageView];
-    UIImage *image = [[UIImage alloc] initWithData:[self testJPEGData]];
-    imageView.animationImages = @[image];
-    [imageView startAnimating];
-    expect(imageView.animating).beTruthy();
-    imageView.hidden = YES;
-    expect(imageView.animating).beTruthy();
-}
-#endif
->>>>>>> af96d0b8
-
 #pragma mark - Helper
 - (UIWindow *)window {
     if (!_window) {
