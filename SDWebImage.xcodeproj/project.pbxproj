// !$*UTF8*$!
{
	archiveVersion = 1;
	classes = {
	};
	objectVersion = 46;
	objects = {

/* Begin PBXAggregateTarget section */
		326CA50C22BA14EF0033A92F /* SDWebImage XCFramework */ = {
			isa = PBXAggregateTarget;
			buildConfigurationList = 326CA50F22BA14EF0033A92F /* Build configuration list for PBXAggregateTarget "SDWebImage XCFramework" */;
			buildPhases = (
				326CA51322BA1A270033A92F /* Build Frameworks */,
				326CA51422BA25F70033A92F /* Create XCFramework */,
			);
			dependencies = (
			);
			name = "SDWebImage XCFramework";
			productName = "SDWebImage XCFramework";
		};
/* End PBXAggregateTarget section */

/* Begin PBXBuildFile section */
		320CAE172086F50500CFFC80 /* SDWebImageError.h in Headers */ = {isa = PBXBuildFile; fileRef = 320CAE132086F50500CFFC80 /* SDWebImageError.h */; settings = {ATTRIBUTES = (Public, ); }; };
		320CAE1B2086F50500CFFC80 /* SDWebImageError.m in Sources */ = {isa = PBXBuildFile; fileRef = 320CAE142086F50500CFFC80 /* SDWebImageError.m */; };
		320CAE1D2086F50500CFFC80 /* SDWebImageError.m in Sources */ = {isa = PBXBuildFile; fileRef = 320CAE142086F50500CFFC80 /* SDWebImageError.m */; };
		321B37832083290E00C0EA77 /* SDImageLoader.h in Headers */ = {isa = PBXBuildFile; fileRef = 321B377D2083290D00C0EA77 /* SDImageLoader.h */; settings = {ATTRIBUTES = (Public, ); }; };
		321B37872083290E00C0EA77 /* SDImageLoader.m in Sources */ = {isa = PBXBuildFile; fileRef = 321B377E2083290D00C0EA77 /* SDImageLoader.m */; };
		321B37892083290E00C0EA77 /* SDImageLoader.m in Sources */ = {isa = PBXBuildFile; fileRef = 321B377E2083290D00C0EA77 /* SDImageLoader.m */; };
		321B378F2083290E00C0EA77 /* SDImageLoadersManager.h in Headers */ = {isa = PBXBuildFile; fileRef = 321B377F2083290E00C0EA77 /* SDImageLoadersManager.h */; settings = {ATTRIBUTES = (Public, ); }; };
		321B37932083290E00C0EA77 /* SDImageLoadersManager.m in Sources */ = {isa = PBXBuildFile; fileRef = 321B37802083290E00C0EA77 /* SDImageLoadersManager.m */; };
		321B37952083290E00C0EA77 /* SDImageLoadersManager.m in Sources */ = {isa = PBXBuildFile; fileRef = 321B37802083290E00C0EA77 /* SDImageLoadersManager.m */; };
		321E60881F38E8C800405457 /* SDImageCoder.h in Headers */ = {isa = PBXBuildFile; fileRef = 321E60841F38E8C800405457 /* SDImageCoder.h */; settings = {ATTRIBUTES = (Public, ); }; };
		321E608C1F38E8C800405457 /* SDImageCoder.m in Sources */ = {isa = PBXBuildFile; fileRef = 321E60851F38E8C800405457 /* SDImageCoder.m */; };
		321E608E1F38E8C800405457 /* SDImageCoder.m in Sources */ = {isa = PBXBuildFile; fileRef = 321E60851F38E8C800405457 /* SDImageCoder.m */; };
		321E60961F38E8ED00405457 /* SDImageIOCoder.h in Headers */ = {isa = PBXBuildFile; fileRef = 321E60921F38E8ED00405457 /* SDImageIOCoder.h */; settings = {ATTRIBUTES = (Public, ); }; };
		321E609A1F38E8ED00405457 /* SDImageIOCoder.m in Sources */ = {isa = PBXBuildFile; fileRef = 321E60931F38E8ED00405457 /* SDImageIOCoder.m */; };
		321E609C1F38E8ED00405457 /* SDImageIOCoder.m in Sources */ = {isa = PBXBuildFile; fileRef = 321E60931F38E8ED00405457 /* SDImageIOCoder.m */; };
		321E60A41F38E8F600405457 /* SDImageGIFCoder.h in Headers */ = {isa = PBXBuildFile; fileRef = 321E60A01F38E8F600405457 /* SDImageGIFCoder.h */; settings = {ATTRIBUTES = (Public, ); }; };
		321E60A81F38E8F600405457 /* SDImageGIFCoder.m in Sources */ = {isa = PBXBuildFile; fileRef = 321E60A11F38E8F600405457 /* SDImageGIFCoder.m */; };
		321E60AA1F38E8F600405457 /* SDImageGIFCoder.m in Sources */ = {isa = PBXBuildFile; fileRef = 321E60A11F38E8F600405457 /* SDImageGIFCoder.m */; };
		321E60C01F38E91700405457 /* UIImage+ForceDecode.h in Headers */ = {isa = PBXBuildFile; fileRef = 321E60BC1F38E91700405457 /* UIImage+ForceDecode.h */; settings = {ATTRIBUTES = (Public, ); }; };
		321E60C41F38E91700405457 /* UIImage+ForceDecode.m in Sources */ = {isa = PBXBuildFile; fileRef = 321E60BD1F38E91700405457 /* UIImage+ForceDecode.m */; };
		321E60C61F38E91700405457 /* UIImage+ForceDecode.m in Sources */ = {isa = PBXBuildFile; fileRef = 321E60BD1F38E91700405457 /* UIImage+ForceDecode.m */; };
		3237F9E820161AE000A88143 /* NSImage+Compatibility.m in Sources */ = {isa = PBXBuildFile; fileRef = 4397D2F51D0DE2DF00BB2784 /* NSImage+Compatibility.m */; };
		3237F9EB20161AE000A88143 /* NSImage+Compatibility.m in Sources */ = {isa = PBXBuildFile; fileRef = 4397D2F51D0DE2DF00BB2784 /* NSImage+Compatibility.m */; };
		3240BB6523968FA1003BA07D /* SDFileAttributeHelper.m in Sources */ = {isa = PBXBuildFile; fileRef = 325F7CC523893B2E00AEDFCC /* SDFileAttributeHelper.m */; };
		3240BB6823968FE7003BA07D /* SDAssociatedObject.h in Headers */ = {isa = PBXBuildFile; fileRef = 3240BB6623968FE6003BA07D /* SDAssociatedObject.h */; settings = {ATTRIBUTES = (Private, ); }; };
		3240BB6923968FE7003BA07D /* SDAssociatedObject.m in Sources */ = {isa = PBXBuildFile; fileRef = 3240BB6723968FE6003BA07D /* SDAssociatedObject.m */; };
		3240BB6A23968FE7003BA07D /* SDAssociatedObject.m in Sources */ = {isa = PBXBuildFile; fileRef = 3240BB6723968FE6003BA07D /* SDAssociatedObject.m */; };
		3244062C2296C5F400A36084 /* SDWebImageOptionsProcessor.h in Headers */ = {isa = PBXBuildFile; fileRef = 324406292296C5F400A36084 /* SDWebImageOptionsProcessor.h */; settings = {ATTRIBUTES = (Public, ); }; };
		3244062D2296C5F400A36084 /* SDWebImageOptionsProcessor.m in Sources */ = {isa = PBXBuildFile; fileRef = 3244062A2296C5F400A36084 /* SDWebImageOptionsProcessor.m */; };
		3244062E2296C5F400A36084 /* SDWebImageOptionsProcessor.m in Sources */ = {isa = PBXBuildFile; fileRef = 3244062A2296C5F400A36084 /* SDWebImageOptionsProcessor.m */; };
		3246A70323A567AC00FBEA10 /* SDGraphicsImageRenderer.h in Headers */ = {isa = PBXBuildFile; fileRef = 3246A70123A567AC00FBEA10 /* SDGraphicsImageRenderer.h */; settings = {ATTRIBUTES = (Public, ); }; };
		3246A70423A567AC00FBEA10 /* SDGraphicsImageRenderer.m in Sources */ = {isa = PBXBuildFile; fileRef = 3246A70223A567AC00FBEA10 /* SDGraphicsImageRenderer.m */; };
		3246A70523A567AC00FBEA10 /* SDGraphicsImageRenderer.m in Sources */ = {isa = PBXBuildFile; fileRef = 3246A70223A567AC00FBEA10 /* SDGraphicsImageRenderer.m */; };
		3248475D201775F600AF9E5A /* SDAnimatedImageView.m in Sources */ = {isa = PBXBuildFile; fileRef = 32484757201775F600AF9E5A /* SDAnimatedImageView.m */; };
		3248475F201775F600AF9E5A /* SDAnimatedImageView.m in Sources */ = {isa = PBXBuildFile; fileRef = 32484757201775F600AF9E5A /* SDAnimatedImageView.m */; };
		32484765201775F600AF9E5A /* SDAnimatedImageView+WebCache.h in Headers */ = {isa = PBXBuildFile; fileRef = 32484758201775F600AF9E5A /* SDAnimatedImageView+WebCache.h */; settings = {ATTRIBUTES = (Public, ); }; };
		3248476B201775F600AF9E5A /* SDAnimatedImageView.h in Headers */ = {isa = PBXBuildFile; fileRef = 32484759201775F600AF9E5A /* SDAnimatedImageView.h */; settings = {ATTRIBUTES = (Public, ); }; };
		3248476F201775F600AF9E5A /* SDAnimatedImage.m in Sources */ = {isa = PBXBuildFile; fileRef = 3248475A201775F600AF9E5A /* SDAnimatedImage.m */; };
		32484771201775F600AF9E5A /* SDAnimatedImage.m in Sources */ = {isa = PBXBuildFile; fileRef = 3248475A201775F600AF9E5A /* SDAnimatedImage.m */; };
		32484777201775F600AF9E5A /* SDAnimatedImage.h in Headers */ = {isa = PBXBuildFile; fileRef = 3248475B201775F600AF9E5A /* SDAnimatedImage.h */; settings = {ATTRIBUTES = (Public, ); }; };
		3248477B201775F600AF9E5A /* SDAnimatedImageView+WebCache.m in Sources */ = {isa = PBXBuildFile; fileRef = 3248475C201775F600AF9E5A /* SDAnimatedImageView+WebCache.m */; };
		3248477D201775F600AF9E5A /* SDAnimatedImageView+WebCache.m in Sources */ = {isa = PBXBuildFile; fileRef = 3248475C201775F600AF9E5A /* SDAnimatedImageView+WebCache.m */; };
		324DF4B6200A14DC008A84CC /* SDWebImageDefine.h in Headers */ = {isa = PBXBuildFile; fileRef = 324DF4B2200A14DC008A84CC /* SDWebImageDefine.h */; settings = {ATTRIBUTES = (Public, ); }; };
		324DF4BA200A14DC008A84CC /* SDWebImageDefine.m in Sources */ = {isa = PBXBuildFile; fileRef = 324DF4B3200A14DC008A84CC /* SDWebImageDefine.m */; };
		324DF4BC200A14DC008A84CC /* SDWebImageDefine.m in Sources */ = {isa = PBXBuildFile; fileRef = 324DF4B3200A14DC008A84CC /* SDWebImageDefine.m */; };
		3250C9EE2355D9DA0093A896 /* SDWebImageDownloaderDecryptor.h in Headers */ = {isa = PBXBuildFile; fileRef = 3250C9EC2355D9DA0093A896 /* SDWebImageDownloaderDecryptor.h */; settings = {ATTRIBUTES = (Public, ); }; };
		3250C9EF2355D9DA0093A896 /* SDWebImageDownloaderDecryptor.m in Sources */ = {isa = PBXBuildFile; fileRef = 3250C9ED2355D9DA0093A896 /* SDWebImageDownloaderDecryptor.m */; };
		3250C9F02355D9DA0093A896 /* SDWebImageDownloaderDecryptor.m in Sources */ = {isa = PBXBuildFile; fileRef = 3250C9ED2355D9DA0093A896 /* SDWebImageDownloaderDecryptor.m */; };
		3250C9F12355E3DF0093A896 /* SDWebImageDownloaderDecryptor.h in Copy Headers */ = {isa = PBXBuildFile; fileRef = 3250C9EC2355D9DA0093A896 /* SDWebImageDownloaderDecryptor.h */; };
		325312CA200F09910046BF1E /* SDWebImageTransition.h in Headers */ = {isa = PBXBuildFile; fileRef = 325312C6200F09910046BF1E /* SDWebImageTransition.h */; settings = {ATTRIBUTES = (Public, ); }; };
		325312CE200F09910046BF1E /* SDWebImageTransition.m in Sources */ = {isa = PBXBuildFile; fileRef = 325312C7200F09910046BF1E /* SDWebImageTransition.m */; };
		325312D0200F09910046BF1E /* SDWebImageTransition.m in Sources */ = {isa = PBXBuildFile; fileRef = 325312C7200F09910046BF1E /* SDWebImageTransition.m */; };
		3253F236244982D3006C2BE8 /* SDWebImageTransitionInternal.h in Headers */ = {isa = PBXBuildFile; fileRef = 3253F235244982D3006C2BE8 /* SDWebImageTransitionInternal.h */; settings = {ATTRIBUTES = (Private, ); }; };
		32542763235576E20042BAA4 /* SDWebImageDownloaderResponseModifier.h in Headers */ = {isa = PBXBuildFile; fileRef = 32542761235576E20042BAA4 /* SDWebImageDownloaderResponseModifier.h */; settings = {ATTRIBUTES = (Public, ); }; };
		32542764235576E20042BAA4 /* SDWebImageDownloaderResponseModifier.m in Sources */ = {isa = PBXBuildFile; fileRef = 32542762235576E20042BAA4 /* SDWebImageDownloaderResponseModifier.m */; };
		32542765235576E20042BAA4 /* SDWebImageDownloaderResponseModifier.m in Sources */ = {isa = PBXBuildFile; fileRef = 32542762235576E20042BAA4 /* SDWebImageDownloaderResponseModifier.m */; };
		325427662355783C0042BAA4 /* SDWebImageDownloaderResponseModifier.h in Copy Headers */ = {isa = PBXBuildFile; fileRef = 32542761235576E20042BAA4 /* SDWebImageDownloaderResponseModifier.h */; };
		3257EAFA21898AED0097B271 /* SDImageGraphics.h in Headers */ = {isa = PBXBuildFile; fileRef = 3257EAF721898AED0097B271 /* SDImageGraphics.h */; settings = {ATTRIBUTES = (Public, ); }; };
		3257EAFC21898AED0097B271 /* SDImageGraphics.m in Sources */ = {isa = PBXBuildFile; fileRef = 3257EAF821898AED0097B271 /* SDImageGraphics.m */; };
		3257EAFD21898AED0097B271 /* SDImageGraphics.m in Sources */ = {isa = PBXBuildFile; fileRef = 3257EAF821898AED0097B271 /* SDImageGraphics.m */; };
		325C460322339330004CAE11 /* SDImageAssetManager.h in Headers */ = {isa = PBXBuildFile; fileRef = 325C460022339330004CAE11 /* SDImageAssetManager.h */; settings = {ATTRIBUTES = (Private, ); }; };
		325C460422339330004CAE11 /* SDImageAssetManager.m in Sources */ = {isa = PBXBuildFile; fileRef = 325C460122339330004CAE11 /* SDImageAssetManager.m */; };
		325C460522339330004CAE11 /* SDImageAssetManager.m in Sources */ = {isa = PBXBuildFile; fileRef = 325C460122339330004CAE11 /* SDImageAssetManager.m */; };
		325C460922339426004CAE11 /* SDWeakProxy.h in Headers */ = {isa = PBXBuildFile; fileRef = 325C460622339426004CAE11 /* SDWeakProxy.h */; settings = {ATTRIBUTES = (Private, ); }; };
		325C460A22339426004CAE11 /* SDWeakProxy.m in Sources */ = {isa = PBXBuildFile; fileRef = 325C460722339426004CAE11 /* SDWeakProxy.m */; };
		325C460B22339426004CAE11 /* SDWeakProxy.m in Sources */ = {isa = PBXBuildFile; fileRef = 325C460722339426004CAE11 /* SDWeakProxy.m */; };
		325C460F223394D8004CAE11 /* SDImageCachesManagerOperation.h in Headers */ = {isa = PBXBuildFile; fileRef = 325C460C223394D8004CAE11 /* SDImageCachesManagerOperation.h */; settings = {ATTRIBUTES = (Private, ); }; };
		325C4610223394D8004CAE11 /* SDImageCachesManagerOperation.m in Sources */ = {isa = PBXBuildFile; fileRef = 325C460D223394D8004CAE11 /* SDImageCachesManagerOperation.m */; };
		325C4611223394D8004CAE11 /* SDImageCachesManagerOperation.m in Sources */ = {isa = PBXBuildFile; fileRef = 325C460D223394D8004CAE11 /* SDImageCachesManagerOperation.m */; };
		325C46212233A02E004CAE11 /* UIColor+SDHexString.h in Headers */ = {isa = PBXBuildFile; fileRef = 325C461E2233A02E004CAE11 /* UIColor+SDHexString.h */; settings = {ATTRIBUTES = (Private, ); }; };
		325C46222233A02E004CAE11 /* UIColor+SDHexString.m in Sources */ = {isa = PBXBuildFile; fileRef = 325C461F2233A02E004CAE11 /* UIColor+SDHexString.m */; };
		325C46232233A02E004CAE11 /* UIColor+SDHexString.m in Sources */ = {isa = PBXBuildFile; fileRef = 325C461F2233A02E004CAE11 /* UIColor+SDHexString.m */; };
		325C46272233A0A8004CAE11 /* NSBezierPath+SDRoundedCorners.h in Headers */ = {isa = PBXBuildFile; fileRef = 325C46242233A0A8004CAE11 /* NSBezierPath+SDRoundedCorners.h */; settings = {ATTRIBUTES = (Private, ); }; };
		325C46282233A0A8004CAE11 /* NSBezierPath+SDRoundedCorners.m in Sources */ = {isa = PBXBuildFile; fileRef = 325C46252233A0A8004CAE11 /* NSBezierPath+SDRoundedCorners.m */; };
		325C46292233A0A8004CAE11 /* NSBezierPath+SDRoundedCorners.m in Sources */ = {isa = PBXBuildFile; fileRef = 325C46252233A0A8004CAE11 /* NSBezierPath+SDRoundedCorners.m */; };
		325F7CC623893B2E00AEDFCC /* SDFileAttributeHelper.h in Headers */ = {isa = PBXBuildFile; fileRef = 325F7CC423893B2E00AEDFCC /* SDFileAttributeHelper.h */; settings = {ATTRIBUTES = (Private, ); }; };
		325F7CC723893B2E00AEDFCC /* SDFileAttributeHelper.m in Sources */ = {isa = PBXBuildFile; fileRef = 325F7CC523893B2E00AEDFCC /* SDFileAttributeHelper.m */; };
		325F7CCA238942AB00AEDFCC /* UIImage+ExtendedCacheData.h in Headers */ = {isa = PBXBuildFile; fileRef = 325F7CC8238942AB00AEDFCC /* UIImage+ExtendedCacheData.h */; settings = {ATTRIBUTES = (Public, ); }; };
		325F7CCB238942AB00AEDFCC /* UIImage+ExtendedCacheData.m in Sources */ = {isa = PBXBuildFile; fileRef = 325F7CC9238942AB00AEDFCC /* UIImage+ExtendedCacheData.m */; };
		325F7CCC2389463D00AEDFCC /* UIImage+ExtendedCacheData.m in Sources */ = {isa = PBXBuildFile; fileRef = 325F7CC9238942AB00AEDFCC /* UIImage+ExtendedCacheData.m */; };
		325F7CCD2389467800AEDFCC /* UIImage+ExtendedCacheData.h in Copy Headers */ = {isa = PBXBuildFile; fileRef = 325F7CC8238942AB00AEDFCC /* UIImage+ExtendedCacheData.h */; };
		326E2F2E236F0B23006F847F /* SDAnimatedImagePlayer.h in Headers */ = {isa = PBXBuildFile; fileRef = 326E2F2C236F0B23006F847F /* SDAnimatedImagePlayer.h */; settings = {ATTRIBUTES = (Public, ); }; };
		326E2F2F236F0B23006F847F /* SDAnimatedImagePlayer.m in Sources */ = {isa = PBXBuildFile; fileRef = 326E2F2D236F0B23006F847F /* SDAnimatedImagePlayer.m */; };
		326E2F30236F0B23006F847F /* SDAnimatedImagePlayer.m in Sources */ = {isa = PBXBuildFile; fileRef = 326E2F2D236F0B23006F847F /* SDAnimatedImagePlayer.m */; };
		326E2F33236F1D58006F847F /* SDDeviceHelper.h in Headers */ = {isa = PBXBuildFile; fileRef = 326E2F31236F1D58006F847F /* SDDeviceHelper.h */; settings = {ATTRIBUTES = (Private, ); }; };
		326E2F34236F1D58006F847F /* SDDeviceHelper.m in Sources */ = {isa = PBXBuildFile; fileRef = 326E2F32236F1D58006F847F /* SDDeviceHelper.m */; };
		326E2F35236F1D58006F847F /* SDDeviceHelper.m in Sources */ = {isa = PBXBuildFile; fileRef = 326E2F32236F1D58006F847F /* SDDeviceHelper.m */; };
		326E2F36236F1E30006F847F /* SDAnimatedImagePlayer.h in Copy Headers */ = {isa = PBXBuildFile; fileRef = 326E2F2C236F0B23006F847F /* SDAnimatedImagePlayer.h */; };
		327054D6206CD8B3006EA328 /* SDImageAPNGCoder.h in Headers */ = {isa = PBXBuildFile; fileRef = 327054D2206CD8B3006EA328 /* SDImageAPNGCoder.h */; settings = {ATTRIBUTES = (Public, ); }; };
		327054DA206CD8B3006EA328 /* SDImageAPNGCoder.m in Sources */ = {isa = PBXBuildFile; fileRef = 327054D3206CD8B3006EA328 /* SDImageAPNGCoder.m */; };
		327054DC206CD8B3006EA328 /* SDImageAPNGCoder.m in Sources */ = {isa = PBXBuildFile; fileRef = 327054D3206CD8B3006EA328 /* SDImageAPNGCoder.m */; };
<<<<<<< HEAD
		3287E6D1244C0C1400007311 /* MKAnnotationView+WebCache.m in Sources */ = {isa = PBXBuildFile; fileRef = 3287E6CD244C0C1400007311 /* MKAnnotationView+WebCache.m */; };
		3287E6D2244C0C1400007311 /* MKAnnotationView+WebCache.h in Headers */ = {isa = PBXBuildFile; fileRef = 3287E6CE244C0C1400007311 /* MKAnnotationView+WebCache.h */; settings = {ATTRIBUTES = (Public, ); }; };
=======
		327F2E83245AE1650075F846 /* SDWebImageOperation.m in Sources */ = {isa = PBXBuildFile; fileRef = 327F2E82245AE1650075F846 /* SDWebImageOperation.m */; };
		327F2E84245AE1650075F846 /* SDWebImageOperation.m in Sources */ = {isa = PBXBuildFile; fileRef = 327F2E82245AE1650075F846 /* SDWebImageOperation.m */; };
>>>>>>> 6b7e9471
		328BB69E2081FED200760D6C /* SDWebImageCacheKeyFilter.h in Headers */ = {isa = PBXBuildFile; fileRef = 328BB69A2081FED200760D6C /* SDWebImageCacheKeyFilter.h */; settings = {ATTRIBUTES = (Public, ); }; };
		328BB6A22081FED200760D6C /* SDWebImageCacheKeyFilter.m in Sources */ = {isa = PBXBuildFile; fileRef = 328BB69B2081FED200760D6C /* SDWebImageCacheKeyFilter.m */; };
		328BB6A42081FED200760D6C /* SDWebImageCacheKeyFilter.m in Sources */ = {isa = PBXBuildFile; fileRef = 328BB69B2081FED200760D6C /* SDWebImageCacheKeyFilter.m */; };
		328BB6AC2081FEE500760D6C /* SDWebImageCacheSerializer.h in Headers */ = {isa = PBXBuildFile; fileRef = 328BB6A82081FEE500760D6C /* SDWebImageCacheSerializer.h */; settings = {ATTRIBUTES = (Public, ); }; };
		328BB6B02081FEE500760D6C /* SDWebImageCacheSerializer.m in Sources */ = {isa = PBXBuildFile; fileRef = 328BB6A92081FEE500760D6C /* SDWebImageCacheSerializer.m */; };
		328BB6B22081FEE500760D6C /* SDWebImageCacheSerializer.m in Sources */ = {isa = PBXBuildFile; fileRef = 328BB6A92081FEE500760D6C /* SDWebImageCacheSerializer.m */; };
		328BB6C32082581100760D6C /* SDDiskCache.h in Headers */ = {isa = PBXBuildFile; fileRef = 328BB6BD2082581100760D6C /* SDDiskCache.h */; settings = {ATTRIBUTES = (Public, ); }; };
		328BB6C72082581100760D6C /* SDDiskCache.m in Sources */ = {isa = PBXBuildFile; fileRef = 328BB6BE2082581100760D6C /* SDDiskCache.m */; };
		328BB6C92082581100760D6C /* SDDiskCache.m in Sources */ = {isa = PBXBuildFile; fileRef = 328BB6BE2082581100760D6C /* SDDiskCache.m */; };
		328BB6CF2082581100760D6C /* SDMemoryCache.h in Headers */ = {isa = PBXBuildFile; fileRef = 328BB6BF2082581100760D6C /* SDMemoryCache.h */; settings = {ATTRIBUTES = (Public, ); }; };
		328BB6D32082581100760D6C /* SDMemoryCache.m in Sources */ = {isa = PBXBuildFile; fileRef = 328BB6C02082581100760D6C /* SDMemoryCache.m */; };
		328BB6D52082581100760D6C /* SDMemoryCache.m in Sources */ = {isa = PBXBuildFile; fileRef = 328BB6C02082581100760D6C /* SDMemoryCache.m */; };
		328E9DE523A61DD30051C893 /* SDGraphicsImageRenderer.h in Copy Headers */ = {isa = PBXBuildFile; fileRef = 3246A70123A567AC00FBEA10 /* SDGraphicsImageRenderer.h */; };
		3290FA061FA478AF0047D20C /* SDImageFrame.h in Headers */ = {isa = PBXBuildFile; fileRef = 3290FA021FA478AF0047D20C /* SDImageFrame.h */; settings = {ATTRIBUTES = (Public, ); }; };
		3290FA0A1FA478AF0047D20C /* SDImageFrame.m in Sources */ = {isa = PBXBuildFile; fileRef = 3290FA031FA478AF0047D20C /* SDImageFrame.m */; };
		3290FA0C1FA478AF0047D20C /* SDImageFrame.m in Sources */ = {isa = PBXBuildFile; fileRef = 3290FA031FA478AF0047D20C /* SDImageFrame.m */; };
		32935CFE22A4FEDE0049C068 /* SDWebImageManager.h in Copy Headers */ = {isa = PBXBuildFile; fileRef = 53922D8E148C56230056699D /* SDWebImageManager.h */; };
		32935CFF22A4FEDE0049C068 /* SDWebImageCacheKeyFilter.h in Copy Headers */ = {isa = PBXBuildFile; fileRef = 328BB69A2081FED200760D6C /* SDWebImageCacheKeyFilter.h */; };
		32935D0022A4FEDE0049C068 /* SDWebImageCacheSerializer.h in Copy Headers */ = {isa = PBXBuildFile; fileRef = 328BB6A82081FEE500760D6C /* SDWebImageCacheSerializer.h */; };
		32935D0122A4FEDE0049C068 /* SDWebImageDownloader.h in Copy Headers */ = {isa = PBXBuildFile; fileRef = 53922D8B148C56230056699D /* SDWebImageDownloader.h */; };
		32935D0222A4FEDE0049C068 /* SDWebImageDownloaderOperation.h in Copy Headers */ = {isa = PBXBuildFile; fileRef = 530E49E316460AE2002868E7 /* SDWebImageDownloaderOperation.h */; };
		32935D0322A4FEDE0049C068 /* SDWebImageDownloaderConfig.h in Copy Headers */ = {isa = PBXBuildFile; fileRef = 32B9B535206ED4230026769D /* SDWebImageDownloaderConfig.h */; };
		32935D0422A4FEDE0049C068 /* SDWebImageDownloaderRequestModifier.h in Copy Headers */ = {isa = PBXBuildFile; fileRef = 32F21B4F20788D8C0036B1D5 /* SDWebImageDownloaderRequestModifier.h */; };
		32935D0522A4FEDE0049C068 /* SDImageLoader.h in Copy Headers */ = {isa = PBXBuildFile; fileRef = 321B377D2083290D00C0EA77 /* SDImageLoader.h */; };
		32935D0622A4FEDE0049C068 /* SDImageLoadersManager.h in Copy Headers */ = {isa = PBXBuildFile; fileRef = 321B377F2083290E00C0EA77 /* SDImageLoadersManager.h */; };
		32935D0722A4FEDE0049C068 /* SDImageCache.h in Copy Headers */ = {isa = PBXBuildFile; fileRef = 53922D85148C56230056699D /* SDImageCache.h */; };
		32935D0822A4FEDE0049C068 /* SDImageCacheConfig.h in Copy Headers */ = {isa = PBXBuildFile; fileRef = 43A918621D8308FE00B3925F /* SDImageCacheConfig.h */; };
		32935D0922A4FEDE0049C068 /* SDMemoryCache.h in Copy Headers */ = {isa = PBXBuildFile; fileRef = 328BB6BF2082581100760D6C /* SDMemoryCache.h */; };
		32935D0A22A4FEDE0049C068 /* SDDiskCache.h in Copy Headers */ = {isa = PBXBuildFile; fileRef = 328BB6BD2082581100760D6C /* SDDiskCache.h */; };
		32935D0B22A4FEDE0049C068 /* SDImageCacheDefine.h in Copy Headers */ = {isa = PBXBuildFile; fileRef = 32D1221A2080B2EB003685A3 /* SDImageCacheDefine.h */; };
		32935D0C22A4FEDE0049C068 /* SDImageCachesManager.h in Copy Headers */ = {isa = PBXBuildFile; fileRef = 32D1221D2080B2EB003685A3 /* SDImageCachesManager.h */; };
		32935D0D22A4FEDE0049C068 /* SDImageCodersManager.h in Copy Headers */ = {isa = PBXBuildFile; fileRef = 807A12261F89636300EC2A9B /* SDImageCodersManager.h */; };
		32935D0E22A4FEDE0049C068 /* SDImageCoder.h in Copy Headers */ = {isa = PBXBuildFile; fileRef = 321E60841F38E8C800405457 /* SDImageCoder.h */; };
		32935D0F22A4FEDE0049C068 /* SDImageIOCoder.h in Copy Headers */ = {isa = PBXBuildFile; fileRef = 321E60921F38E8ED00405457 /* SDImageIOCoder.h */; };
		32935D1022A4FEDE0049C068 /* SDImageGIFCoder.h in Copy Headers */ = {isa = PBXBuildFile; fileRef = 321E60A01F38E8F600405457 /* SDImageGIFCoder.h */; };
		32935D1122A4FEDE0049C068 /* SDImageAPNGCoder.h in Copy Headers */ = {isa = PBXBuildFile; fileRef = 327054D2206CD8B3006EA328 /* SDImageAPNGCoder.h */; };
		32935D1222A4FEDE0049C068 /* SDImageFrame.h in Copy Headers */ = {isa = PBXBuildFile; fileRef = 3290FA021FA478AF0047D20C /* SDImageFrame.h */; };
		32935D1322A4FEDE0049C068 /* SDImageCoderHelper.h in Copy Headers */ = {isa = PBXBuildFile; fileRef = 32CF1C051FA496B000004BD1 /* SDImageCoderHelper.h */; };
		32935D1422A4FEDE0049C068 /* SDImageGraphics.h in Copy Headers */ = {isa = PBXBuildFile; fileRef = 3257EAF721898AED0097B271 /* SDImageGraphics.h */; };
		32935D1522A4FEDE0049C068 /* SDWebImagePrefetcher.h in Copy Headers */ = {isa = PBXBuildFile; fileRef = 53922D91148C56230056699D /* SDWebImagePrefetcher.h */; };
		32935D1622A4FEDE0049C068 /* SDImageTransformer.h in Copy Headers */ = {isa = PBXBuildFile; fileRef = 32F7C06D2030114C00873181 /* SDImageTransformer.h */; };
		32935D1722A4FEDE0049C068 /* SDAnimatedImage.h in Copy Headers */ = {isa = PBXBuildFile; fileRef = 3248475B201775F600AF9E5A /* SDAnimatedImage.h */; };
		32935D1822A4FEDE0049C068 /* SDAnimatedImageView.h in Copy Headers */ = {isa = PBXBuildFile; fileRef = 32484759201775F600AF9E5A /* SDAnimatedImageView.h */; };
		32935D1922A4FEDE0049C068 /* SDAnimatedImageView+WebCache.h in Copy Headers */ = {isa = PBXBuildFile; fileRef = 32484758201775F600AF9E5A /* SDAnimatedImageView+WebCache.h */; };
		32935D1A22A4FEDE0049C068 /* SDAnimatedImageRep.h in Copy Headers */ = {isa = PBXBuildFile; fileRef = 320224B9203979BA00E9F285 /* SDAnimatedImageRep.h */; };
		32935D1B22A4FEDE0049C068 /* SDWebImageCompat.h in Copy Headers */ = {isa = PBXBuildFile; fileRef = 53922D88148C56230056699D /* SDWebImageCompat.h */; };
		32935D1C22A4FEDE0049C068 /* SDWebImageError.h in Copy Headers */ = {isa = PBXBuildFile; fileRef = 320CAE132086F50500CFFC80 /* SDWebImageError.h */; };
		32935D1D22A4FEDE0049C068 /* SDWebImageOperation.h in Copy Headers */ = {isa = PBXBuildFile; fileRef = 530E49E71646388E002868E7 /* SDWebImageOperation.h */; };
		32935D1E22A4FEDE0049C068 /* SDWebImageDefine.h in Copy Headers */ = {isa = PBXBuildFile; fileRef = 324DF4B2200A14DC008A84CC /* SDWebImageDefine.h */; };
		32935D1F22A4FEDE0049C068 /* SDWebImageTransition.h in Copy Headers */ = {isa = PBXBuildFile; fileRef = 325312C6200F09910046BF1E /* SDWebImageTransition.h */; };
		32935D2022A4FEDE0049C068 /* SDWebImageIndicator.h in Copy Headers */ = {isa = PBXBuildFile; fileRef = 32C0FDDF2013426C001B8F2D /* SDWebImageIndicator.h */; };
		32935D2122A4FEDE0049C068 /* NSData+ImageContentType.h in Copy Headers */ = {isa = PBXBuildFile; fileRef = 5D5B9140188EE8DD006D06BD /* NSData+ImageContentType.h */; };
		32935D2222A4FEDE0049C068 /* UIImage+GIF.h in Copy Headers */ = {isa = PBXBuildFile; fileRef = A18A6CC5172DC28500419892 /* UIImage+GIF.h */; };
		32935D2322A4FEDE0049C068 /* UIImage+Metadata.h in Copy Headers */ = {isa = PBXBuildFile; fileRef = 329A18571FFF5DFD008C9A2F /* UIImage+Metadata.h */; };
		32935D2422A4FEDE0049C068 /* UIImage+MultiFormat.h in Copy Headers */ = {isa = PBXBuildFile; fileRef = 53EDFB8817623F7C00698166 /* UIImage+MultiFormat.h */; };
		32935D2522A4FEDE0049C068 /* UIImage+ForceDecode.h in Copy Headers */ = {isa = PBXBuildFile; fileRef = 321E60BC1F38E91700405457 /* UIImage+ForceDecode.h */; };
		32935D2622A4FEDE0049C068 /* UIImage+Transform.h in Copy Headers */ = {isa = PBXBuildFile; fileRef = 32F7C07D2030719600873181 /* UIImage+Transform.h */; };
		32935D2722A4FEDE0049C068 /* UIImage+MemoryCacheCost.h in Copy Headers */ = {isa = PBXBuildFile; fileRef = 32D3CDCD21DDE87300C4DB49 /* UIImage+MemoryCacheCost.h */; };
		32935D2822A4FEDE0049C068 /* NSImage+Compatibility.h in Copy Headers */ = {isa = PBXBuildFile; fileRef = 4397D2F41D0DE2DF00BB2784 /* NSImage+Compatibility.h */; };
		32935D2922A4FEDE0049C068 /* UIView+WebCacheOperation.h in Copy Headers */ = {isa = PBXBuildFile; fileRef = AB615301192DA24600A2D8E9 /* UIView+WebCacheOperation.h */; };
		32935D2A22A4FEDE0049C068 /* NSButton+WebCache.h in Copy Headers */ = {isa = PBXBuildFile; fileRef = 321DB35F2011D4D60015D2CB /* NSButton+WebCache.h */; };
		32935D2B22A4FEDE0049C068 /* UIButton+WebCache.h in Copy Headers */ = {isa = PBXBuildFile; fileRef = 53922D93148C56230056699D /* UIButton+WebCache.h */; };
		32935D2C22A4FEDE0049C068 /* UIImageView+HighlightedWebCache.h in Copy Headers */ = {isa = PBXBuildFile; fileRef = ABBE71A518C43B4D00B75E91 /* UIImageView+HighlightedWebCache.h */; };
		32935D2D22A4FEDE0049C068 /* UIImageView+WebCache.h in Copy Headers */ = {isa = PBXBuildFile; fileRef = 53922D95148C56230056699D /* UIImageView+WebCache.h */; };
		32935D2E22A4FEDE0049C068 /* UIView+WebCache.h in Copy Headers */ = {isa = PBXBuildFile; fileRef = 4369C2751D9807EC007E863A /* UIView+WebCache.h */; };
		32935D2F22A4FEE50049C068 /* SDWebImage.h in Copy Headers */ = {isa = PBXBuildFile; fileRef = 4A2CAE031AB4BB5400B6BC39 /* SDWebImage.h */; };
		3298655C2337230C0071958B /* SDImageHEICCoder.h in Headers */ = {isa = PBXBuildFile; fileRef = 3298655A2337230C0071958B /* SDImageHEICCoder.h */; settings = {ATTRIBUTES = (Public, ); }; };
		3298655D2337230C0071958B /* SDImageHEICCoder.m in Sources */ = {isa = PBXBuildFile; fileRef = 3298655B2337230C0071958B /* SDImageHEICCoder.m */; };
		3298655E2337230C0071958B /* SDImageHEICCoder.m in Sources */ = {isa = PBXBuildFile; fileRef = 3298655B2337230C0071958B /* SDImageHEICCoder.m */; };
		3298655F233723220071958B /* SDImageHEICCoder.h in Copy Headers */ = {isa = PBXBuildFile; fileRef = 3298655A2337230C0071958B /* SDImageHEICCoder.h */; };
		32986562233737C70071958B /* SDImageHEICCoderInternal.h in Headers */ = {isa = PBXBuildFile; fileRef = 32986560233737C70071958B /* SDImageHEICCoderInternal.h */; settings = {ATTRIBUTES = (Private, ); }; };
		329A185B1FFF5DFD008C9A2F /* UIImage+Metadata.h in Headers */ = {isa = PBXBuildFile; fileRef = 329A18571FFF5DFD008C9A2F /* UIImage+Metadata.h */; settings = {ATTRIBUTES = (Public, ); }; };
		329A185F1FFF5DFD008C9A2F /* UIImage+Metadata.m in Sources */ = {isa = PBXBuildFile; fileRef = 329A18581FFF5DFD008C9A2F /* UIImage+Metadata.m */; };
		329A18611FFF5DFD008C9A2F /* UIImage+Metadata.m in Sources */ = {isa = PBXBuildFile; fileRef = 329A18581FFF5DFD008C9A2F /* UIImage+Metadata.m */; };
		329F1237223FAA3B00B309FD /* SDmetamacros.h in Headers */ = {isa = PBXBuildFile; fileRef = 329F1235223FAA3B00B309FD /* SDmetamacros.h */; settings = {ATTRIBUTES = (Private, ); }; };
		329F1240223FAD3400B309FD /* SDInternalMacros.m in Sources */ = {isa = PBXBuildFile; fileRef = 329F123E223FAD3400B309FD /* SDInternalMacros.m */; };
		329F1241223FAD3400B309FD /* SDInternalMacros.m in Sources */ = {isa = PBXBuildFile; fileRef = 329F123E223FAD3400B309FD /* SDInternalMacros.m */; };
		329F1243223FAD3400B309FD /* SDInternalMacros.h in Headers */ = {isa = PBXBuildFile; fileRef = 329F123F223FAD3400B309FD /* SDInternalMacros.h */; settings = {ATTRIBUTES = (Private, ); }; };
		32A09E3F233358B700339F9D /* SDImageIOAnimatedCoder.h in Headers */ = {isa = PBXBuildFile; fileRef = 32A09E3D233358B700339F9D /* SDImageIOAnimatedCoder.h */; settings = {ATTRIBUTES = (Public, ); }; };
		32A09E41233358B700339F9D /* SDImageIOAnimatedCoder.m in Sources */ = {isa = PBXBuildFile; fileRef = 32A09E3E233358B700339F9D /* SDImageIOAnimatedCoder.m */; };
		32A09E42233358B700339F9D /* SDImageIOAnimatedCoder.m in Sources */ = {isa = PBXBuildFile; fileRef = 32A09E3E233358B700339F9D /* SDImageIOAnimatedCoder.m */; };
		32B5CC60222F89C2005EB74E /* SDAsyncBlockOperation.h in Headers */ = {isa = PBXBuildFile; fileRef = 32B5CC5E222F89C2005EB74E /* SDAsyncBlockOperation.h */; settings = {ATTRIBUTES = (Private, ); }; };
		32B5CC61222F89C2005EB74E /* SDAsyncBlockOperation.m in Sources */ = {isa = PBXBuildFile; fileRef = 32B5CC5F222F89C2005EB74E /* SDAsyncBlockOperation.m */; };
		32B5CC63222F8B70005EB74E /* SDAsyncBlockOperation.m in Sources */ = {isa = PBXBuildFile; fileRef = 32B5CC5F222F89C2005EB74E /* SDAsyncBlockOperation.m */; };
		32B9B539206ED4230026769D /* SDWebImageDownloaderConfig.h in Headers */ = {isa = PBXBuildFile; fileRef = 32B9B535206ED4230026769D /* SDWebImageDownloaderConfig.h */; settings = {ATTRIBUTES = (Public, ); }; };
		32B9B53D206ED4230026769D /* SDWebImageDownloaderConfig.m in Sources */ = {isa = PBXBuildFile; fileRef = 32B9B536206ED4230026769D /* SDWebImageDownloaderConfig.m */; };
		32B9B53F206ED4230026769D /* SDWebImageDownloaderConfig.m in Sources */ = {isa = PBXBuildFile; fileRef = 32B9B536206ED4230026769D /* SDWebImageDownloaderConfig.m */; };
		32C0FDE32013426C001B8F2D /* SDWebImageIndicator.h in Headers */ = {isa = PBXBuildFile; fileRef = 32C0FDDF2013426C001B8F2D /* SDWebImageIndicator.h */; settings = {ATTRIBUTES = (Public, ); }; };
		32C0FDE72013426C001B8F2D /* SDWebImageIndicator.m in Sources */ = {isa = PBXBuildFile; fileRef = 32C0FDE02013426C001B8F2D /* SDWebImageIndicator.m */; };
		32C0FDE92013426C001B8F2D /* SDWebImageIndicator.m in Sources */ = {isa = PBXBuildFile; fileRef = 32C0FDE02013426C001B8F2D /* SDWebImageIndicator.m */; };
		32C78E3823336FC800C6B7F8 /* SDImageIOAnimatedCoder.h in Copy Headers */ = {isa = PBXBuildFile; fileRef = 32A09E3D233358B700339F9D /* SDImageIOAnimatedCoder.h */; };
		32C78E3B233371AD00C6B7F8 /* SDImageIOAnimatedCoderInternal.h in Headers */ = {isa = PBXBuildFile; fileRef = 32C78E39233371AD00C6B7F8 /* SDImageIOAnimatedCoderInternal.h */; settings = {ATTRIBUTES = (Private, ); }; };
		32CF1C091FA496B000004BD1 /* SDImageCoderHelper.h in Headers */ = {isa = PBXBuildFile; fileRef = 32CF1C051FA496B000004BD1 /* SDImageCoderHelper.h */; settings = {ATTRIBUTES = (Public, ); }; };
		32CF1C0D1FA496B000004BD1 /* SDImageCoderHelper.m in Sources */ = {isa = PBXBuildFile; fileRef = 32CF1C061FA496B000004BD1 /* SDImageCoderHelper.m */; };
		32CF1C0F1FA496B000004BD1 /* SDImageCoderHelper.m in Sources */ = {isa = PBXBuildFile; fileRef = 32CF1C061FA496B000004BD1 /* SDImageCoderHelper.m */; };
		32D122202080B2EB003685A3 /* SDImageCacheDefine.h in Headers */ = {isa = PBXBuildFile; fileRef = 32D1221A2080B2EB003685A3 /* SDImageCacheDefine.h */; settings = {ATTRIBUTES = (Public, ); }; };
		32D122242080B2EB003685A3 /* SDImageCacheDefine.m in Sources */ = {isa = PBXBuildFile; fileRef = 32D1221B2080B2EB003685A3 /* SDImageCacheDefine.m */; };
		32D122262080B2EB003685A3 /* SDImageCacheDefine.m in Sources */ = {isa = PBXBuildFile; fileRef = 32D1221B2080B2EB003685A3 /* SDImageCacheDefine.m */; };
		32D1222A2080B2EB003685A3 /* SDImageCachesManager.m in Sources */ = {isa = PBXBuildFile; fileRef = 32D1221C2080B2EB003685A3 /* SDImageCachesManager.m */; };
		32D1222C2080B2EB003685A3 /* SDImageCachesManager.m in Sources */ = {isa = PBXBuildFile; fileRef = 32D1221C2080B2EB003685A3 /* SDImageCachesManager.m */; };
		32D122322080B2EB003685A3 /* SDImageCachesManager.h in Headers */ = {isa = PBXBuildFile; fileRef = 32D1221D2080B2EB003685A3 /* SDImageCachesManager.h */; settings = {ATTRIBUTES = (Public, ); }; };
		32D3CDCE21DDE87300C4DB49 /* UIImage+MemoryCacheCost.m in Sources */ = {isa = PBXBuildFile; fileRef = 32D3CDCC21DDE87300C4DB49 /* UIImage+MemoryCacheCost.m */; };
		32D3CDCF21DDE87300C4DB49 /* UIImage+MemoryCacheCost.m in Sources */ = {isa = PBXBuildFile; fileRef = 32D3CDCC21DDE87300C4DB49 /* UIImage+MemoryCacheCost.m */; };
		32D3CDD121DDE87300C4DB49 /* UIImage+MemoryCacheCost.h in Headers */ = {isa = PBXBuildFile; fileRef = 32D3CDCD21DDE87300C4DB49 /* UIImage+MemoryCacheCost.h */; settings = {ATTRIBUTES = (Public, ); }; };
		32E5690822B1FFCA00CBABC6 /* SDWebImageOptionsProcessor.h in Copy Headers */ = {isa = PBXBuildFile; fileRef = 324406292296C5F400A36084 /* SDWebImageOptionsProcessor.h */; };
		32E67311235765B500DB4987 /* SDDisplayLink.h in Headers */ = {isa = PBXBuildFile; fileRef = 32E6730F235765B500DB4987 /* SDDisplayLink.h */; settings = {ATTRIBUTES = (Private, ); }; };
		32E67312235765B500DB4987 /* SDDisplayLink.m in Sources */ = {isa = PBXBuildFile; fileRef = 32E67310235765B500DB4987 /* SDDisplayLink.m */; };
		32E67313235765B500DB4987 /* SDDisplayLink.m in Sources */ = {isa = PBXBuildFile; fileRef = 32E67310235765B500DB4987 /* SDDisplayLink.m */; };
		32EB6D8E206D132E005CAEF6 /* SDAnimatedImageRep.m in Sources */ = {isa = PBXBuildFile; fileRef = 320224BA203979BA00E9F285 /* SDAnimatedImageRep.m */; };
		32EB6D91206D132E005CAEF6 /* SDAnimatedImageRep.m in Sources */ = {isa = PBXBuildFile; fileRef = 320224BA203979BA00E9F285 /* SDAnimatedImageRep.m */; };
		32F21B5320788D8C0036B1D5 /* SDWebImageDownloaderRequestModifier.h in Headers */ = {isa = PBXBuildFile; fileRef = 32F21B4F20788D8C0036B1D5 /* SDWebImageDownloaderRequestModifier.h */; settings = {ATTRIBUTES = (Public, ); }; };
		32F21B5720788D8C0036B1D5 /* SDWebImageDownloaderRequestModifier.m in Sources */ = {isa = PBXBuildFile; fileRef = 32F21B5020788D8C0036B1D5 /* SDWebImageDownloaderRequestModifier.m */; };
		32F21B5920788D8C0036B1D5 /* SDWebImageDownloaderRequestModifier.m in Sources */ = {isa = PBXBuildFile; fileRef = 32F21B5020788D8C0036B1D5 /* SDWebImageDownloaderRequestModifier.m */; };
		32F7C0712030114C00873181 /* SDImageTransformer.h in Headers */ = {isa = PBXBuildFile; fileRef = 32F7C06D2030114C00873181 /* SDImageTransformer.h */; settings = {ATTRIBUTES = (Public, ); }; };
		32F7C0752030114C00873181 /* SDImageTransformer.m in Sources */ = {isa = PBXBuildFile; fileRef = 32F7C06E2030114C00873181 /* SDImageTransformer.m */; };
		32F7C0772030114C00873181 /* SDImageTransformer.m in Sources */ = {isa = PBXBuildFile; fileRef = 32F7C06E2030114C00873181 /* SDImageTransformer.m */; };
		32F7C07E2030719600873181 /* UIImage+Transform.m in Sources */ = {isa = PBXBuildFile; fileRef = 32F7C07C2030719600873181 /* UIImage+Transform.m */; };
		32F7C0802030719600873181 /* UIImage+Transform.m in Sources */ = {isa = PBXBuildFile; fileRef = 32F7C07C2030719600873181 /* UIImage+Transform.m */; };
		32F7C0862030719600873181 /* UIImage+Transform.h in Headers */ = {isa = PBXBuildFile; fileRef = 32F7C07D2030719600873181 /* UIImage+Transform.h */; settings = {ATTRIBUTES = (Public, ); }; };
		4369C2791D9807EC007E863A /* UIView+WebCache.h in Headers */ = {isa = PBXBuildFile; fileRef = 4369C2751D9807EC007E863A /* UIView+WebCache.h */; settings = {ATTRIBUTES = (Public, ); }; };
		4369C27E1D9807EC007E863A /* UIView+WebCache.m in Sources */ = {isa = PBXBuildFile; fileRef = 4369C2761D9807EC007E863A /* UIView+WebCache.m */; };
		4369C2801D9807EC007E863A /* UIView+WebCache.m in Sources */ = {isa = PBXBuildFile; fileRef = 4369C2761D9807EC007E863A /* UIView+WebCache.m */; };
		43A918661D8308FE00B3925F /* SDImageCacheConfig.h in Headers */ = {isa = PBXBuildFile; fileRef = 43A918621D8308FE00B3925F /* SDImageCacheConfig.h */; settings = {ATTRIBUTES = (Public, ); }; };
		43A9186B1D8308FE00B3925F /* SDImageCacheConfig.m in Sources */ = {isa = PBXBuildFile; fileRef = 43A918631D8308FE00B3925F /* SDImageCacheConfig.m */; };
		43A9186D1D8308FE00B3925F /* SDImageCacheConfig.m in Sources */ = {isa = PBXBuildFile; fileRef = 43A918631D8308FE00B3925F /* SDImageCacheConfig.m */; };
		4A2CAE041AB4BB5400B6BC39 /* SDWebImage.h in Headers */ = {isa = PBXBuildFile; fileRef = 4A2CAE031AB4BB5400B6BC39 /* SDWebImage.h */; settings = {ATTRIBUTES = (Public, ); }; };
		4A2CAE181AB4BB6400B6BC39 /* SDWebImageCompat.h in Headers */ = {isa = PBXBuildFile; fileRef = 53922D88148C56230056699D /* SDWebImageCompat.h */; settings = {ATTRIBUTES = (Public, ); }; };
		4A2CAE191AB4BB6400B6BC39 /* SDWebImageCompat.m in Sources */ = {isa = PBXBuildFile; fileRef = 5340674F167780C40042B59E /* SDWebImageCompat.m */; };
		4A2CAE1A1AB4BB6400B6BC39 /* SDWebImageOperation.h in Headers */ = {isa = PBXBuildFile; fileRef = 530E49E71646388E002868E7 /* SDWebImageOperation.h */; settings = {ATTRIBUTES = (Public, ); }; };
		4A2CAE1B1AB4BB6800B6BC39 /* SDWebImageDownloader.h in Headers */ = {isa = PBXBuildFile; fileRef = 53922D8B148C56230056699D /* SDWebImageDownloader.h */; settings = {ATTRIBUTES = (Public, ); }; };
		4A2CAE1C1AB4BB6800B6BC39 /* SDWebImageDownloader.m in Sources */ = {isa = PBXBuildFile; fileRef = 53922D8C148C56230056699D /* SDWebImageDownloader.m */; };
		4A2CAE1D1AB4BB6800B6BC39 /* SDWebImageDownloaderOperation.h in Headers */ = {isa = PBXBuildFile; fileRef = 530E49E316460AE2002868E7 /* SDWebImageDownloaderOperation.h */; settings = {ATTRIBUTES = (Public, ); }; };
		4A2CAE1E1AB4BB6800B6BC39 /* SDWebImageDownloaderOperation.m in Sources */ = {isa = PBXBuildFile; fileRef = 530E49E416460AE2002868E7 /* SDWebImageDownloaderOperation.m */; };
		4A2CAE1F1AB4BB6C00B6BC39 /* SDImageCache.h in Headers */ = {isa = PBXBuildFile; fileRef = 53922D85148C56230056699D /* SDImageCache.h */; settings = {ATTRIBUTES = (Public, ); }; };
		4A2CAE201AB4BB6C00B6BC39 /* SDImageCache.m in Sources */ = {isa = PBXBuildFile; fileRef = 53922D86148C56230056699D /* SDImageCache.m */; };
		4A2CAE211AB4BB7000B6BC39 /* SDWebImageManager.h in Headers */ = {isa = PBXBuildFile; fileRef = 53922D8E148C56230056699D /* SDWebImageManager.h */; settings = {ATTRIBUTES = (Public, ); }; };
		4A2CAE221AB4BB7000B6BC39 /* SDWebImageManager.m in Sources */ = {isa = PBXBuildFile; fileRef = 53922D8F148C56230056699D /* SDWebImageManager.m */; };
		4A2CAE251AB4BB7000B6BC39 /* SDWebImagePrefetcher.h in Headers */ = {isa = PBXBuildFile; fileRef = 53922D91148C56230056699D /* SDWebImagePrefetcher.h */; settings = {ATTRIBUTES = (Public, ); }; };
		4A2CAE261AB4BB7000B6BC39 /* SDWebImagePrefetcher.m in Sources */ = {isa = PBXBuildFile; fileRef = 53922D92148C56230056699D /* SDWebImagePrefetcher.m */; };
		4A2CAE291AB4BB7500B6BC39 /* NSData+ImageContentType.h in Headers */ = {isa = PBXBuildFile; fileRef = 5D5B9140188EE8DD006D06BD /* NSData+ImageContentType.h */; settings = {ATTRIBUTES = (Public, ); }; };
		4A2CAE2A1AB4BB7500B6BC39 /* NSData+ImageContentType.m in Sources */ = {isa = PBXBuildFile; fileRef = 5D5B9141188EE8DD006D06BD /* NSData+ImageContentType.m */; };
		4A2CAE2B1AB4BB7500B6BC39 /* UIButton+WebCache.h in Headers */ = {isa = PBXBuildFile; fileRef = 53922D93148C56230056699D /* UIButton+WebCache.h */; settings = {ATTRIBUTES = (Public, ); }; };
		4A2CAE2C1AB4BB7500B6BC39 /* UIButton+WebCache.m in Sources */ = {isa = PBXBuildFile; fileRef = 53922D94148C56230056699D /* UIButton+WebCache.m */; };
		4A2CAE2D1AB4BB7500B6BC39 /* UIImage+GIF.h in Headers */ = {isa = PBXBuildFile; fileRef = A18A6CC5172DC28500419892 /* UIImage+GIF.h */; settings = {ATTRIBUTES = (Public, ); }; };
		4A2CAE2E1AB4BB7500B6BC39 /* UIImage+GIF.m in Sources */ = {isa = PBXBuildFile; fileRef = A18A6CC6172DC28500419892 /* UIImage+GIF.m */; };
		4A2CAE2F1AB4BB7500B6BC39 /* UIImage+MultiFormat.h in Headers */ = {isa = PBXBuildFile; fileRef = 53EDFB8817623F7C00698166 /* UIImage+MultiFormat.h */; settings = {ATTRIBUTES = (Public, ); }; };
		4A2CAE301AB4BB7500B6BC39 /* UIImage+MultiFormat.m in Sources */ = {isa = PBXBuildFile; fileRef = 53EDFB8917623F7C00698166 /* UIImage+MultiFormat.m */; };
		4A2CAE331AB4BB7500B6BC39 /* UIImageView+HighlightedWebCache.h in Headers */ = {isa = PBXBuildFile; fileRef = ABBE71A518C43B4D00B75E91 /* UIImageView+HighlightedWebCache.h */; settings = {ATTRIBUTES = (Public, ); }; };
		4A2CAE341AB4BB7500B6BC39 /* UIImageView+HighlightedWebCache.m in Sources */ = {isa = PBXBuildFile; fileRef = ABBE71A618C43B4D00B75E91 /* UIImageView+HighlightedWebCache.m */; };
		4A2CAE351AB4BB7500B6BC39 /* UIImageView+WebCache.h in Headers */ = {isa = PBXBuildFile; fileRef = 53922D95148C56230056699D /* UIImageView+WebCache.h */; settings = {ATTRIBUTES = (Public, ); }; };
		4A2CAE361AB4BB7500B6BC39 /* UIImageView+WebCache.m in Sources */ = {isa = PBXBuildFile; fileRef = 53922D96148C56230056699D /* UIImageView+WebCache.m */; };
		4A2CAE371AB4BB7500B6BC39 /* UIView+WebCacheOperation.h in Headers */ = {isa = PBXBuildFile; fileRef = AB615301192DA24600A2D8E9 /* UIView+WebCacheOperation.h */; settings = {ATTRIBUTES = (Public, ); }; };
		4A2CAE381AB4BB7500B6BC39 /* UIView+WebCacheOperation.m in Sources */ = {isa = PBXBuildFile; fileRef = AB615302192DA24600A2D8E9 /* UIView+WebCacheOperation.m */; };
		530E49EC16464C84002868E7 /* SDWebImageDownloaderOperation.m in Sources */ = {isa = PBXBuildFile; fileRef = 530E49E416460AE2002868E7 /* SDWebImageDownloaderOperation.m */; };
		53406750167780C40042B59E /* SDWebImageCompat.m in Sources */ = {isa = PBXBuildFile; fileRef = 5340674F167780C40042B59E /* SDWebImageCompat.m */; };
		53761309155AD0D5005750A4 /* SDImageCache.m in Sources */ = {isa = PBXBuildFile; fileRef = 53922D86148C56230056699D /* SDImageCache.m */; };
		5376130B155AD0D5005750A4 /* SDWebImageDownloader.m in Sources */ = {isa = PBXBuildFile; fileRef = 53922D8C148C56230056699D /* SDWebImageDownloader.m */; };
		5376130C155AD0D5005750A4 /* SDWebImageManager.m in Sources */ = {isa = PBXBuildFile; fileRef = 53922D8F148C56230056699D /* SDWebImageManager.m */; };
		5376130D155AD0D5005750A4 /* SDWebImagePrefetcher.m in Sources */ = {isa = PBXBuildFile; fileRef = 53922D92148C56230056699D /* SDWebImagePrefetcher.m */; };
		5376130E155AD0D5005750A4 /* UIButton+WebCache.m in Sources */ = {isa = PBXBuildFile; fileRef = 53922D94148C56230056699D /* UIButton+WebCache.m */; };
		5376130F155AD0D5005750A4 /* UIImageView+WebCache.m in Sources */ = {isa = PBXBuildFile; fileRef = 53922D96148C56230056699D /* UIImageView+WebCache.m */; };
		53761312155AD0D5005750A4 /* UIKit.framework in Frameworks */ = {isa = PBXBuildFile; fileRef = 53FB894814D35E9E0020B787 /* UIKit.framework */; };
		53761313155AD0D5005750A4 /* Foundation.framework in Frameworks */ = {isa = PBXBuildFile; fileRef = 53922D72148C55820056699D /* Foundation.framework */; };
		53761314155AD0D5005750A4 /* CoreGraphics.framework in Frameworks */ = {isa = PBXBuildFile; fileRef = 53FB893F14D35D1A0020B787 /* CoreGraphics.framework */; };
		53EDFB8C17623F7C00698166 /* UIImage+MultiFormat.m in Sources */ = {isa = PBXBuildFile; fileRef = 53EDFB8917623F7C00698166 /* UIImage+MultiFormat.m */; };
		5D5B9145188EE8DD006D06BD /* NSData+ImageContentType.m in Sources */ = {isa = PBXBuildFile; fileRef = 5D5B9141188EE8DD006D06BD /* NSData+ImageContentType.m */; };
		806BE07C2142C4A200E02143 /* SDWebImage.framework in Frameworks */ = {isa = PBXBuildFile; fileRef = 4A2CADFF1AB4BB5300B6BC39 /* SDWebImage.framework */; };
		806BE07E2142C65200E02143 /* SDWebImageMapKit.h in Headers */ = {isa = PBXBuildFile; fileRef = 806BE07D2142C65200E02143 /* SDWebImageMapKit.h */; settings = {ATTRIBUTES = (Public, ); }; };
		807A122A1F89636300EC2A9B /* SDImageCodersManager.h in Headers */ = {isa = PBXBuildFile; fileRef = 807A12261F89636300EC2A9B /* SDImageCodersManager.h */; settings = {ATTRIBUTES = (Public, ); }; };
		807A122E1F89636300EC2A9B /* SDImageCodersManager.m in Sources */ = {isa = PBXBuildFile; fileRef = 807A12271F89636300EC2A9B /* SDImageCodersManager.m */; };
		807A12301F89636300EC2A9B /* SDImageCodersManager.m in Sources */ = {isa = PBXBuildFile; fileRef = 807A12271F89636300EC2A9B /* SDImageCodersManager.m */; };
		80B6DF7F2142B43300BCB334 /* NSImage+Compatibility.h in Headers */ = {isa = PBXBuildFile; fileRef = 4397D2F41D0DE2DF00BB2784 /* NSImage+Compatibility.h */; settings = {ATTRIBUTES = (Public, ); }; };
		80B6DF812142B43B00BCB334 /* SDAnimatedImageRep.h in Headers */ = {isa = PBXBuildFile; fileRef = 320224B9203979BA00E9F285 /* SDAnimatedImageRep.h */; settings = {ATTRIBUTES = (Public, ); }; };
		80B6DF822142B44400BCB334 /* NSButton+WebCache.m in Sources */ = {isa = PBXBuildFile; fileRef = 321DB3602011D4D60015D2CB /* NSButton+WebCache.m */; };
		80B6DF832142B44500BCB334 /* NSButton+WebCache.m in Sources */ = {isa = PBXBuildFile; fileRef = 321DB3602011D4D60015D2CB /* NSButton+WebCache.m */; };
		80B6DF842142B44600BCB334 /* NSButton+WebCache.h in Headers */ = {isa = PBXBuildFile; fileRef = 321DB35F2011D4D60015D2CB /* NSButton+WebCache.h */; settings = {ATTRIBUTES = (Public, ); }; };
		A18A6CC9172DC28500419892 /* UIImage+GIF.m in Sources */ = {isa = PBXBuildFile; fileRef = A18A6CC6172DC28500419892 /* UIImage+GIF.m */; };
		AB615306192DA24600A2D8E9 /* UIView+WebCacheOperation.m in Sources */ = {isa = PBXBuildFile; fileRef = AB615302192DA24600A2D8E9 /* UIView+WebCacheOperation.m */; };
		ABBE71A818C43B4D00B75E91 /* UIImageView+HighlightedWebCache.m in Sources */ = {isa = PBXBuildFile; fileRef = ABBE71A618C43B4D00B75E91 /* UIImageView+HighlightedWebCache.m */; };
/* End PBXBuildFile section */

/* Begin PBXContainerItemProxy section */
		806BE07F2142C6C400E02143 /* PBXContainerItemProxy */ = {
			isa = PBXContainerItemProxy;
			containerPortal = 53922D66148C55810056699D /* Project object */;
			proxyType = 1;
			remoteGlobalIDString = 4A2CADFE1AB4BB5300B6BC39;
			remoteInfo = SDWebImage;
		};
/* End PBXContainerItemProxy section */

/* Begin PBXCopyFilesBuildPhase section */
		326C15A122A4E8AD0001F663 /* Copy Headers */ = {
			isa = PBXCopyFilesBuildPhase;
			buildActionMask = 2147483647;
			dstPath = include/SDWebImage;
			dstSubfolderSpec = 16;
			files = (
				328E9DE523A61DD30051C893 /* SDGraphicsImageRenderer.h in Copy Headers */,
				325F7CCD2389467800AEDFCC /* UIImage+ExtendedCacheData.h in Copy Headers */,
				326E2F36236F1E30006F847F /* SDAnimatedImagePlayer.h in Copy Headers */,
				3250C9F12355E3DF0093A896 /* SDWebImageDownloaderDecryptor.h in Copy Headers */,
				325427662355783C0042BAA4 /* SDWebImageDownloaderResponseModifier.h in Copy Headers */,
				3298655F233723220071958B /* SDImageHEICCoder.h in Copy Headers */,
				32C78E3823336FC800C6B7F8 /* SDImageIOAnimatedCoder.h in Copy Headers */,
				32E5690822B1FFCA00CBABC6 /* SDWebImageOptionsProcessor.h in Copy Headers */,
				32935D2F22A4FEE50049C068 /* SDWebImage.h in Copy Headers */,
				32935CFE22A4FEDE0049C068 /* SDWebImageManager.h in Copy Headers */,
				32935CFF22A4FEDE0049C068 /* SDWebImageCacheKeyFilter.h in Copy Headers */,
				32935D0022A4FEDE0049C068 /* SDWebImageCacheSerializer.h in Copy Headers */,
				32935D0122A4FEDE0049C068 /* SDWebImageDownloader.h in Copy Headers */,
				32935D0222A4FEDE0049C068 /* SDWebImageDownloaderOperation.h in Copy Headers */,
				32935D0322A4FEDE0049C068 /* SDWebImageDownloaderConfig.h in Copy Headers */,
				32935D0422A4FEDE0049C068 /* SDWebImageDownloaderRequestModifier.h in Copy Headers */,
				32935D0522A4FEDE0049C068 /* SDImageLoader.h in Copy Headers */,
				32935D0622A4FEDE0049C068 /* SDImageLoadersManager.h in Copy Headers */,
				32935D0722A4FEDE0049C068 /* SDImageCache.h in Copy Headers */,
				32935D0822A4FEDE0049C068 /* SDImageCacheConfig.h in Copy Headers */,
				32935D0922A4FEDE0049C068 /* SDMemoryCache.h in Copy Headers */,
				32935D0A22A4FEDE0049C068 /* SDDiskCache.h in Copy Headers */,
				32935D0B22A4FEDE0049C068 /* SDImageCacheDefine.h in Copy Headers */,
				32935D0C22A4FEDE0049C068 /* SDImageCachesManager.h in Copy Headers */,
				32935D0D22A4FEDE0049C068 /* SDImageCodersManager.h in Copy Headers */,
				32935D0E22A4FEDE0049C068 /* SDImageCoder.h in Copy Headers */,
				32935D0F22A4FEDE0049C068 /* SDImageIOCoder.h in Copy Headers */,
				32935D1022A4FEDE0049C068 /* SDImageGIFCoder.h in Copy Headers */,
				32935D1122A4FEDE0049C068 /* SDImageAPNGCoder.h in Copy Headers */,
				32935D1222A4FEDE0049C068 /* SDImageFrame.h in Copy Headers */,
				32935D1322A4FEDE0049C068 /* SDImageCoderHelper.h in Copy Headers */,
				32935D1422A4FEDE0049C068 /* SDImageGraphics.h in Copy Headers */,
				32935D1522A4FEDE0049C068 /* SDWebImagePrefetcher.h in Copy Headers */,
				32935D1622A4FEDE0049C068 /* SDImageTransformer.h in Copy Headers */,
				32935D1722A4FEDE0049C068 /* SDAnimatedImage.h in Copy Headers */,
				32935D1822A4FEDE0049C068 /* SDAnimatedImageView.h in Copy Headers */,
				32935D1922A4FEDE0049C068 /* SDAnimatedImageView+WebCache.h in Copy Headers */,
				32935D1A22A4FEDE0049C068 /* SDAnimatedImageRep.h in Copy Headers */,
				32935D1B22A4FEDE0049C068 /* SDWebImageCompat.h in Copy Headers */,
				32935D1C22A4FEDE0049C068 /* SDWebImageError.h in Copy Headers */,
				32935D1D22A4FEDE0049C068 /* SDWebImageOperation.h in Copy Headers */,
				32935D1E22A4FEDE0049C068 /* SDWebImageDefine.h in Copy Headers */,
				32935D1F22A4FEDE0049C068 /* SDWebImageTransition.h in Copy Headers */,
				32935D2022A4FEDE0049C068 /* SDWebImageIndicator.h in Copy Headers */,
				32935D2122A4FEDE0049C068 /* NSData+ImageContentType.h in Copy Headers */,
				32935D2222A4FEDE0049C068 /* UIImage+GIF.h in Copy Headers */,
				32935D2322A4FEDE0049C068 /* UIImage+Metadata.h in Copy Headers */,
				32935D2422A4FEDE0049C068 /* UIImage+MultiFormat.h in Copy Headers */,
				32935D2522A4FEDE0049C068 /* UIImage+ForceDecode.h in Copy Headers */,
				32935D2622A4FEDE0049C068 /* UIImage+Transform.h in Copy Headers */,
				32935D2722A4FEDE0049C068 /* UIImage+MemoryCacheCost.h in Copy Headers */,
				32935D2822A4FEDE0049C068 /* NSImage+Compatibility.h in Copy Headers */,
				32935D2922A4FEDE0049C068 /* UIView+WebCacheOperation.h in Copy Headers */,
				32935D2A22A4FEDE0049C068 /* NSButton+WebCache.h in Copy Headers */,
				32935D2B22A4FEDE0049C068 /* UIButton+WebCache.h in Copy Headers */,
				32935D2C22A4FEDE0049C068 /* UIImageView+HighlightedWebCache.h in Copy Headers */,
				32935D2D22A4FEDE0049C068 /* UIImageView+WebCache.h in Copy Headers */,
				32935D2E22A4FEDE0049C068 /* UIView+WebCache.h in Copy Headers */,
			);
			name = "Copy Headers";
			runOnlyForDeploymentPostprocessing = 0;
		};
/* End PBXCopyFilesBuildPhase section */

/* Begin PBXFileReference section */
		320224B9203979BA00E9F285 /* SDAnimatedImageRep.h */ = {isa = PBXFileReference; lastKnownFileType = sourcecode.c.h; name = SDAnimatedImageRep.h; path = Core/SDAnimatedImageRep.h; sourceTree = "<group>"; };
		320224BA203979BA00E9F285 /* SDAnimatedImageRep.m */ = {isa = PBXFileReference; lastKnownFileType = sourcecode.c.objc; name = SDAnimatedImageRep.m; path = Core/SDAnimatedImageRep.m; sourceTree = "<group>"; };
		320CAE132086F50500CFFC80 /* SDWebImageError.h */ = {isa = PBXFileReference; lastKnownFileType = sourcecode.c.h; name = SDWebImageError.h; path = Core/SDWebImageError.h; sourceTree = "<group>"; };
		320CAE142086F50500CFFC80 /* SDWebImageError.m */ = {isa = PBXFileReference; lastKnownFileType = sourcecode.c.objc; name = SDWebImageError.m; path = Core/SDWebImageError.m; sourceTree = "<group>"; };
		321B377D2083290D00C0EA77 /* SDImageLoader.h */ = {isa = PBXFileReference; fileEncoding = 4; lastKnownFileType = sourcecode.c.h; name = SDImageLoader.h; path = Core/SDImageLoader.h; sourceTree = "<group>"; };
		321B377E2083290D00C0EA77 /* SDImageLoader.m */ = {isa = PBXFileReference; fileEncoding = 4; lastKnownFileType = sourcecode.c.objc; name = SDImageLoader.m; path = Core/SDImageLoader.m; sourceTree = "<group>"; };
		321B377F2083290E00C0EA77 /* SDImageLoadersManager.h */ = {isa = PBXFileReference; fileEncoding = 4; lastKnownFileType = sourcecode.c.h; name = SDImageLoadersManager.h; path = Core/SDImageLoadersManager.h; sourceTree = "<group>"; };
		321B37802083290E00C0EA77 /* SDImageLoadersManager.m */ = {isa = PBXFileReference; fileEncoding = 4; lastKnownFileType = sourcecode.c.objc; name = SDImageLoadersManager.m; path = Core/SDImageLoadersManager.m; sourceTree = "<group>"; };
		321DB35F2011D4D60015D2CB /* NSButton+WebCache.h */ = {isa = PBXFileReference; fileEncoding = 4; lastKnownFileType = sourcecode.c.h; name = "NSButton+WebCache.h"; path = "SDWebImage/Core/NSButton+WebCache.h"; sourceTree = "<group>"; };
		321DB3602011D4D60015D2CB /* NSButton+WebCache.m */ = {isa = PBXFileReference; fileEncoding = 4; lastKnownFileType = sourcecode.c.objc; name = "NSButton+WebCache.m"; path = "SDWebImage/Core/NSButton+WebCache.m"; sourceTree = "<group>"; };
		321E60841F38E8C800405457 /* SDImageCoder.h */ = {isa = PBXFileReference; fileEncoding = 4; lastKnownFileType = sourcecode.c.h; name = SDImageCoder.h; path = Core/SDImageCoder.h; sourceTree = "<group>"; };
		321E60851F38E8C800405457 /* SDImageCoder.m */ = {isa = PBXFileReference; fileEncoding = 4; lastKnownFileType = sourcecode.c.objc; name = SDImageCoder.m; path = Core/SDImageCoder.m; sourceTree = "<group>"; };
		321E60921F38E8ED00405457 /* SDImageIOCoder.h */ = {isa = PBXFileReference; fileEncoding = 4; lastKnownFileType = sourcecode.c.h; name = SDImageIOCoder.h; path = Core/SDImageIOCoder.h; sourceTree = "<group>"; };
		321E60931F38E8ED00405457 /* SDImageIOCoder.m */ = {isa = PBXFileReference; fileEncoding = 4; lastKnownFileType = sourcecode.c.objc; name = SDImageIOCoder.m; path = Core/SDImageIOCoder.m; sourceTree = "<group>"; };
		321E60A01F38E8F600405457 /* SDImageGIFCoder.h */ = {isa = PBXFileReference; fileEncoding = 4; lastKnownFileType = sourcecode.c.h; name = SDImageGIFCoder.h; path = Core/SDImageGIFCoder.h; sourceTree = "<group>"; };
		321E60A11F38E8F600405457 /* SDImageGIFCoder.m */ = {isa = PBXFileReference; fileEncoding = 4; lastKnownFileType = sourcecode.c.objc; name = SDImageGIFCoder.m; path = Core/SDImageGIFCoder.m; sourceTree = "<group>"; };
		321E60BC1F38E91700405457 /* UIImage+ForceDecode.h */ = {isa = PBXFileReference; fileEncoding = 4; lastKnownFileType = sourcecode.c.h; name = "UIImage+ForceDecode.h"; path = "Core/UIImage+ForceDecode.h"; sourceTree = "<group>"; };
		321E60BD1F38E91700405457 /* UIImage+ForceDecode.m */ = {isa = PBXFileReference; fileEncoding = 4; lastKnownFileType = sourcecode.c.objc; name = "UIImage+ForceDecode.m"; path = "Core/UIImage+ForceDecode.m"; sourceTree = "<group>"; };
		3240BB6623968FE6003BA07D /* SDAssociatedObject.h */ = {isa = PBXFileReference; fileEncoding = 4; lastKnownFileType = sourcecode.c.h; path = SDAssociatedObject.h; sourceTree = "<group>"; };
		3240BB6723968FE6003BA07D /* SDAssociatedObject.m */ = {isa = PBXFileReference; fileEncoding = 4; lastKnownFileType = sourcecode.c.objc; path = SDAssociatedObject.m; sourceTree = "<group>"; };
		324406292296C5F400A36084 /* SDWebImageOptionsProcessor.h */ = {isa = PBXFileReference; lastKnownFileType = sourcecode.c.h; name = SDWebImageOptionsProcessor.h; path = Core/SDWebImageOptionsProcessor.h; sourceTree = "<group>"; };
		3244062A2296C5F400A36084 /* SDWebImageOptionsProcessor.m */ = {isa = PBXFileReference; lastKnownFileType = sourcecode.c.objc; name = SDWebImageOptionsProcessor.m; path = Core/SDWebImageOptionsProcessor.m; sourceTree = "<group>"; };
		3246A70123A567AC00FBEA10 /* SDGraphicsImageRenderer.h */ = {isa = PBXFileReference; lastKnownFileType = sourcecode.c.h; name = SDGraphicsImageRenderer.h; path = Core/SDGraphicsImageRenderer.h; sourceTree = "<group>"; };
		3246A70223A567AC00FBEA10 /* SDGraphicsImageRenderer.m */ = {isa = PBXFileReference; lastKnownFileType = sourcecode.c.objc; name = SDGraphicsImageRenderer.m; path = Core/SDGraphicsImageRenderer.m; sourceTree = "<group>"; };
		32484757201775F600AF9E5A /* SDAnimatedImageView.m */ = {isa = PBXFileReference; fileEncoding = 4; lastKnownFileType = sourcecode.c.objc; name = SDAnimatedImageView.m; path = Core/SDAnimatedImageView.m; sourceTree = "<group>"; };
		32484758201775F600AF9E5A /* SDAnimatedImageView+WebCache.h */ = {isa = PBXFileReference; fileEncoding = 4; lastKnownFileType = sourcecode.c.h; name = "SDAnimatedImageView+WebCache.h"; path = "Core/SDAnimatedImageView+WebCache.h"; sourceTree = "<group>"; };
		32484759201775F600AF9E5A /* SDAnimatedImageView.h */ = {isa = PBXFileReference; fileEncoding = 4; lastKnownFileType = sourcecode.c.h; name = SDAnimatedImageView.h; path = Core/SDAnimatedImageView.h; sourceTree = "<group>"; };
		3248475A201775F600AF9E5A /* SDAnimatedImage.m */ = {isa = PBXFileReference; fileEncoding = 4; lastKnownFileType = sourcecode.c.objc; name = SDAnimatedImage.m; path = Core/SDAnimatedImage.m; sourceTree = "<group>"; };
		3248475B201775F600AF9E5A /* SDAnimatedImage.h */ = {isa = PBXFileReference; fileEncoding = 4; lastKnownFileType = sourcecode.c.h; name = SDAnimatedImage.h; path = Core/SDAnimatedImage.h; sourceTree = "<group>"; };
		3248475C201775F600AF9E5A /* SDAnimatedImageView+WebCache.m */ = {isa = PBXFileReference; fileEncoding = 4; lastKnownFileType = sourcecode.c.objc; name = "SDAnimatedImageView+WebCache.m"; path = "Core/SDAnimatedImageView+WebCache.m"; sourceTree = "<group>"; };
		324DF4B2200A14DC008A84CC /* SDWebImageDefine.h */ = {isa = PBXFileReference; lastKnownFileType = sourcecode.c.h; name = SDWebImageDefine.h; path = Core/SDWebImageDefine.h; sourceTree = "<group>"; };
		324DF4B3200A14DC008A84CC /* SDWebImageDefine.m */ = {isa = PBXFileReference; lastKnownFileType = sourcecode.c.objc; name = SDWebImageDefine.m; path = Core/SDWebImageDefine.m; sourceTree = "<group>"; };
		3250C9EC2355D9DA0093A896 /* SDWebImageDownloaderDecryptor.h */ = {isa = PBXFileReference; lastKnownFileType = sourcecode.c.h; name = SDWebImageDownloaderDecryptor.h; path = Core/SDWebImageDownloaderDecryptor.h; sourceTree = "<group>"; };
		3250C9ED2355D9DA0093A896 /* SDWebImageDownloaderDecryptor.m */ = {isa = PBXFileReference; lastKnownFileType = sourcecode.c.objc; name = SDWebImageDownloaderDecryptor.m; path = Core/SDWebImageDownloaderDecryptor.m; sourceTree = "<group>"; };
		325312C6200F09910046BF1E /* SDWebImageTransition.h */ = {isa = PBXFileReference; lastKnownFileType = sourcecode.c.h; name = SDWebImageTransition.h; path = Core/SDWebImageTransition.h; sourceTree = "<group>"; };
		325312C7200F09910046BF1E /* SDWebImageTransition.m */ = {isa = PBXFileReference; lastKnownFileType = sourcecode.c.objc; name = SDWebImageTransition.m; path = Core/SDWebImageTransition.m; sourceTree = "<group>"; };
		3253F235244982D3006C2BE8 /* SDWebImageTransitionInternal.h */ = {isa = PBXFileReference; lastKnownFileType = sourcecode.c.h; path = SDWebImageTransitionInternal.h; sourceTree = "<group>"; };
		32542761235576E20042BAA4 /* SDWebImageDownloaderResponseModifier.h */ = {isa = PBXFileReference; lastKnownFileType = sourcecode.c.h; name = SDWebImageDownloaderResponseModifier.h; path = Core/SDWebImageDownloaderResponseModifier.h; sourceTree = "<group>"; };
		32542762235576E20042BAA4 /* SDWebImageDownloaderResponseModifier.m */ = {isa = PBXFileReference; lastKnownFileType = sourcecode.c.objc; name = SDWebImageDownloaderResponseModifier.m; path = Core/SDWebImageDownloaderResponseModifier.m; sourceTree = "<group>"; };
		3257EAF721898AED0097B271 /* SDImageGraphics.h */ = {isa = PBXFileReference; lastKnownFileType = sourcecode.c.h; name = SDImageGraphics.h; path = Core/SDImageGraphics.h; sourceTree = "<group>"; };
		3257EAF821898AED0097B271 /* SDImageGraphics.m */ = {isa = PBXFileReference; lastKnownFileType = sourcecode.c.objc; name = SDImageGraphics.m; path = Core/SDImageGraphics.m; sourceTree = "<group>"; };
		325C460022339330004CAE11 /* SDImageAssetManager.h */ = {isa = PBXFileReference; lastKnownFileType = sourcecode.c.h; path = SDImageAssetManager.h; sourceTree = "<group>"; };
		325C460122339330004CAE11 /* SDImageAssetManager.m */ = {isa = PBXFileReference; lastKnownFileType = sourcecode.c.objc; path = SDImageAssetManager.m; sourceTree = "<group>"; };
		325C460622339426004CAE11 /* SDWeakProxy.h */ = {isa = PBXFileReference; lastKnownFileType = sourcecode.c.h; path = SDWeakProxy.h; sourceTree = "<group>"; };
		325C460722339426004CAE11 /* SDWeakProxy.m */ = {isa = PBXFileReference; lastKnownFileType = sourcecode.c.objc; path = SDWeakProxy.m; sourceTree = "<group>"; };
		325C460C223394D8004CAE11 /* SDImageCachesManagerOperation.h */ = {isa = PBXFileReference; lastKnownFileType = sourcecode.c.h; path = SDImageCachesManagerOperation.h; sourceTree = "<group>"; };
		325C460D223394D8004CAE11 /* SDImageCachesManagerOperation.m */ = {isa = PBXFileReference; lastKnownFileType = sourcecode.c.objc; path = SDImageCachesManagerOperation.m; sourceTree = "<group>"; };
		325C461E2233A02E004CAE11 /* UIColor+SDHexString.h */ = {isa = PBXFileReference; lastKnownFileType = sourcecode.c.h; path = "UIColor+SDHexString.h"; sourceTree = "<group>"; };
		325C461F2233A02E004CAE11 /* UIColor+SDHexString.m */ = {isa = PBXFileReference; lastKnownFileType = sourcecode.c.objc; path = "UIColor+SDHexString.m"; sourceTree = "<group>"; };
		325C46242233A0A8004CAE11 /* NSBezierPath+SDRoundedCorners.h */ = {isa = PBXFileReference; lastKnownFileType = sourcecode.c.h; path = "NSBezierPath+SDRoundedCorners.h"; sourceTree = "<group>"; };
		325C46252233A0A8004CAE11 /* NSBezierPath+SDRoundedCorners.m */ = {isa = PBXFileReference; lastKnownFileType = sourcecode.c.objc; path = "NSBezierPath+SDRoundedCorners.m"; sourceTree = "<group>"; };
		325F7CC423893B2E00AEDFCC /* SDFileAttributeHelper.h */ = {isa = PBXFileReference; lastKnownFileType = sourcecode.c.h; path = SDFileAttributeHelper.h; sourceTree = "<group>"; };
		325F7CC523893B2E00AEDFCC /* SDFileAttributeHelper.m */ = {isa = PBXFileReference; lastKnownFileType = sourcecode.c.objc; path = SDFileAttributeHelper.m; sourceTree = "<group>"; };
		325F7CC8238942AB00AEDFCC /* UIImage+ExtendedCacheData.h */ = {isa = PBXFileReference; lastKnownFileType = sourcecode.c.h; name = "UIImage+ExtendedCacheData.h"; path = "Core/UIImage+ExtendedCacheData.h"; sourceTree = "<group>"; };
		325F7CC9238942AB00AEDFCC /* UIImage+ExtendedCacheData.m */ = {isa = PBXFileReference; lastKnownFileType = sourcecode.c.objc; name = "UIImage+ExtendedCacheData.m"; path = "Core/UIImage+ExtendedCacheData.m"; sourceTree = "<group>"; };
		326E2F2C236F0B23006F847F /* SDAnimatedImagePlayer.h */ = {isa = PBXFileReference; lastKnownFileType = sourcecode.c.h; name = SDAnimatedImagePlayer.h; path = Core/SDAnimatedImagePlayer.h; sourceTree = "<group>"; };
		326E2F2D236F0B23006F847F /* SDAnimatedImagePlayer.m */ = {isa = PBXFileReference; lastKnownFileType = sourcecode.c.objc; name = SDAnimatedImagePlayer.m; path = Core/SDAnimatedImagePlayer.m; sourceTree = "<group>"; };
		326E2F31236F1D58006F847F /* SDDeviceHelper.h */ = {isa = PBXFileReference; lastKnownFileType = sourcecode.c.h; path = SDDeviceHelper.h; sourceTree = "<group>"; };
		326E2F32236F1D58006F847F /* SDDeviceHelper.m */ = {isa = PBXFileReference; lastKnownFileType = sourcecode.c.objc; path = SDDeviceHelper.m; sourceTree = "<group>"; };
		327054D2206CD8B3006EA328 /* SDImageAPNGCoder.h */ = {isa = PBXFileReference; fileEncoding = 4; lastKnownFileType = sourcecode.c.h; name = SDImageAPNGCoder.h; path = Core/SDImageAPNGCoder.h; sourceTree = "<group>"; };
		327054D3206CD8B3006EA328 /* SDImageAPNGCoder.m */ = {isa = PBXFileReference; fileEncoding = 4; lastKnownFileType = sourcecode.c.objc; name = SDImageAPNGCoder.m; path = Core/SDImageAPNGCoder.m; sourceTree = "<group>"; };
<<<<<<< HEAD
		3287E6CD244C0C1400007311 /* MKAnnotationView+WebCache.m */ = {isa = PBXFileReference; fileEncoding = 4; lastKnownFileType = sourcecode.c.objc; path = "MKAnnotationView+WebCache.m"; sourceTree = "<group>"; };
		3287E6CE244C0C1400007311 /* MKAnnotationView+WebCache.h */ = {isa = PBXFileReference; fileEncoding = 4; lastKnownFileType = sourcecode.c.h; path = "MKAnnotationView+WebCache.h"; sourceTree = "<group>"; };
=======
		327F2E82245AE1650075F846 /* SDWebImageOperation.m */ = {isa = PBXFileReference; lastKnownFileType = sourcecode.c.objc; name = SDWebImageOperation.m; path = Core/SDWebImageOperation.m; sourceTree = "<group>"; };
>>>>>>> 6b7e9471
		328BB69A2081FED200760D6C /* SDWebImageCacheKeyFilter.h */ = {isa = PBXFileReference; lastKnownFileType = sourcecode.c.h; name = SDWebImageCacheKeyFilter.h; path = Core/SDWebImageCacheKeyFilter.h; sourceTree = "<group>"; };
		328BB69B2081FED200760D6C /* SDWebImageCacheKeyFilter.m */ = {isa = PBXFileReference; lastKnownFileType = sourcecode.c.objc; name = SDWebImageCacheKeyFilter.m; path = Core/SDWebImageCacheKeyFilter.m; sourceTree = "<group>"; };
		328BB6A82081FEE500760D6C /* SDWebImageCacheSerializer.h */ = {isa = PBXFileReference; lastKnownFileType = sourcecode.c.h; name = SDWebImageCacheSerializer.h; path = Core/SDWebImageCacheSerializer.h; sourceTree = "<group>"; };
		328BB6A92081FEE500760D6C /* SDWebImageCacheSerializer.m */ = {isa = PBXFileReference; lastKnownFileType = sourcecode.c.objc; name = SDWebImageCacheSerializer.m; path = Core/SDWebImageCacheSerializer.m; sourceTree = "<group>"; };
		328BB6BD2082581100760D6C /* SDDiskCache.h */ = {isa = PBXFileReference; fileEncoding = 4; lastKnownFileType = sourcecode.c.h; name = SDDiskCache.h; path = Core/SDDiskCache.h; sourceTree = "<group>"; };
		328BB6BE2082581100760D6C /* SDDiskCache.m */ = {isa = PBXFileReference; fileEncoding = 4; lastKnownFileType = sourcecode.c.objc; name = SDDiskCache.m; path = Core/SDDiskCache.m; sourceTree = "<group>"; };
		328BB6BF2082581100760D6C /* SDMemoryCache.h */ = {isa = PBXFileReference; fileEncoding = 4; lastKnownFileType = sourcecode.c.h; name = SDMemoryCache.h; path = Core/SDMemoryCache.h; sourceTree = "<group>"; };
		328BB6C02082581100760D6C /* SDMemoryCache.m */ = {isa = PBXFileReference; fileEncoding = 4; lastKnownFileType = sourcecode.c.objc; name = SDMemoryCache.m; path = Core/SDMemoryCache.m; sourceTree = "<group>"; };
		3290FA021FA478AF0047D20C /* SDImageFrame.h */ = {isa = PBXFileReference; lastKnownFileType = sourcecode.c.h; name = SDImageFrame.h; path = Core/SDImageFrame.h; sourceTree = "<group>"; };
		3290FA031FA478AF0047D20C /* SDImageFrame.m */ = {isa = PBXFileReference; lastKnownFileType = sourcecode.c.objc; name = SDImageFrame.m; path = Core/SDImageFrame.m; sourceTree = "<group>"; };
		3298655A2337230C0071958B /* SDImageHEICCoder.h */ = {isa = PBXFileReference; lastKnownFileType = sourcecode.c.h; name = SDImageHEICCoder.h; path = Core/SDImageHEICCoder.h; sourceTree = "<group>"; };
		3298655B2337230C0071958B /* SDImageHEICCoder.m */ = {isa = PBXFileReference; lastKnownFileType = sourcecode.c.objc; name = SDImageHEICCoder.m; path = Core/SDImageHEICCoder.m; sourceTree = "<group>"; };
		32986560233737C70071958B /* SDImageHEICCoderInternal.h */ = {isa = PBXFileReference; lastKnownFileType = sourcecode.c.h; path = SDImageHEICCoderInternal.h; sourceTree = "<group>"; };
		329A18571FFF5DFD008C9A2F /* UIImage+Metadata.h */ = {isa = PBXFileReference; fileEncoding = 4; lastKnownFileType = sourcecode.c.h; name = "UIImage+Metadata.h"; path = "Core/UIImage+Metadata.h"; sourceTree = "<group>"; };
		329A18581FFF5DFD008C9A2F /* UIImage+Metadata.m */ = {isa = PBXFileReference; fileEncoding = 4; lastKnownFileType = sourcecode.c.objc; name = "UIImage+Metadata.m"; path = "Core/UIImage+Metadata.m"; sourceTree = "<group>"; };
		329F1235223FAA3B00B309FD /* SDmetamacros.h */ = {isa = PBXFileReference; fileEncoding = 4; lastKnownFileType = sourcecode.c.h; path = SDmetamacros.h; sourceTree = "<group>"; };
		329F123E223FAD3400B309FD /* SDInternalMacros.m */ = {isa = PBXFileReference; fileEncoding = 4; lastKnownFileType = sourcecode.c.objc; path = SDInternalMacros.m; sourceTree = "<group>"; };
		329F123F223FAD3400B309FD /* SDInternalMacros.h */ = {isa = PBXFileReference; fileEncoding = 4; lastKnownFileType = sourcecode.c.h; path = SDInternalMacros.h; sourceTree = "<group>"; };
		32A09E3D233358B700339F9D /* SDImageIOAnimatedCoder.h */ = {isa = PBXFileReference; lastKnownFileType = sourcecode.c.h; name = SDImageIOAnimatedCoder.h; path = Core/SDImageIOAnimatedCoder.h; sourceTree = "<group>"; };
		32A09E3E233358B700339F9D /* SDImageIOAnimatedCoder.m */ = {isa = PBXFileReference; lastKnownFileType = sourcecode.c.objc; name = SDImageIOAnimatedCoder.m; path = Core/SDImageIOAnimatedCoder.m; sourceTree = "<group>"; };
		32B5CC5E222F89C2005EB74E /* SDAsyncBlockOperation.h */ = {isa = PBXFileReference; fileEncoding = 4; lastKnownFileType = sourcecode.c.h; path = SDAsyncBlockOperation.h; sourceTree = "<group>"; };
		32B5CC5F222F89C2005EB74E /* SDAsyncBlockOperation.m */ = {isa = PBXFileReference; fileEncoding = 4; lastKnownFileType = sourcecode.c.objc; path = SDAsyncBlockOperation.m; sourceTree = "<group>"; };
		32B9B535206ED4230026769D /* SDWebImageDownloaderConfig.h */ = {isa = PBXFileReference; lastKnownFileType = sourcecode.c.h; name = SDWebImageDownloaderConfig.h; path = Core/SDWebImageDownloaderConfig.h; sourceTree = "<group>"; };
		32B9B536206ED4230026769D /* SDWebImageDownloaderConfig.m */ = {isa = PBXFileReference; lastKnownFileType = sourcecode.c.objc; name = SDWebImageDownloaderConfig.m; path = Core/SDWebImageDownloaderConfig.m; sourceTree = "<group>"; };
		32C0FDDF2013426C001B8F2D /* SDWebImageIndicator.h */ = {isa = PBXFileReference; lastKnownFileType = sourcecode.c.h; name = SDWebImageIndicator.h; path = Core/SDWebImageIndicator.h; sourceTree = "<group>"; };
		32C0FDE02013426C001B8F2D /* SDWebImageIndicator.m */ = {isa = PBXFileReference; lastKnownFileType = sourcecode.c.objc; name = SDWebImageIndicator.m; path = Core/SDWebImageIndicator.m; sourceTree = "<group>"; };
		32C78E39233371AD00C6B7F8 /* SDImageIOAnimatedCoderInternal.h */ = {isa = PBXFileReference; lastKnownFileType = sourcecode.c.h; path = SDImageIOAnimatedCoderInternal.h; sourceTree = "<group>"; };
		32CF1C051FA496B000004BD1 /* SDImageCoderHelper.h */ = {isa = PBXFileReference; lastKnownFileType = sourcecode.c.h; name = SDImageCoderHelper.h; path = Core/SDImageCoderHelper.h; sourceTree = "<group>"; };
		32CF1C061FA496B000004BD1 /* SDImageCoderHelper.m */ = {isa = PBXFileReference; lastKnownFileType = sourcecode.c.objc; name = SDImageCoderHelper.m; path = Core/SDImageCoderHelper.m; sourceTree = "<group>"; };
		32D1221A2080B2EB003685A3 /* SDImageCacheDefine.h */ = {isa = PBXFileReference; fileEncoding = 4; lastKnownFileType = sourcecode.c.h; name = SDImageCacheDefine.h; path = Core/SDImageCacheDefine.h; sourceTree = "<group>"; };
		32D1221B2080B2EB003685A3 /* SDImageCacheDefine.m */ = {isa = PBXFileReference; fileEncoding = 4; lastKnownFileType = sourcecode.c.objc; name = SDImageCacheDefine.m; path = Core/SDImageCacheDefine.m; sourceTree = "<group>"; };
		32D1221C2080B2EB003685A3 /* SDImageCachesManager.m */ = {isa = PBXFileReference; fileEncoding = 4; lastKnownFileType = sourcecode.c.objc; name = SDImageCachesManager.m; path = Core/SDImageCachesManager.m; sourceTree = "<group>"; };
		32D1221D2080B2EB003685A3 /* SDImageCachesManager.h */ = {isa = PBXFileReference; fileEncoding = 4; lastKnownFileType = sourcecode.c.h; name = SDImageCachesManager.h; path = Core/SDImageCachesManager.h; sourceTree = "<group>"; };
		32D3CDCC21DDE87300C4DB49 /* UIImage+MemoryCacheCost.m */ = {isa = PBXFileReference; fileEncoding = 4; lastKnownFileType = sourcecode.c.objc; name = "UIImage+MemoryCacheCost.m"; path = "Core/UIImage+MemoryCacheCost.m"; sourceTree = "<group>"; };
		32D3CDCD21DDE87300C4DB49 /* UIImage+MemoryCacheCost.h */ = {isa = PBXFileReference; fileEncoding = 4; lastKnownFileType = sourcecode.c.h; name = "UIImage+MemoryCacheCost.h"; path = "Core/UIImage+MemoryCacheCost.h"; sourceTree = "<group>"; };
		32E6730F235765B500DB4987 /* SDDisplayLink.h */ = {isa = PBXFileReference; lastKnownFileType = sourcecode.c.h; path = SDDisplayLink.h; sourceTree = "<group>"; };
		32E67310235765B500DB4987 /* SDDisplayLink.m */ = {isa = PBXFileReference; lastKnownFileType = sourcecode.c.objc; path = SDDisplayLink.m; sourceTree = "<group>"; };
		32F21B4F20788D8C0036B1D5 /* SDWebImageDownloaderRequestModifier.h */ = {isa = PBXFileReference; lastKnownFileType = sourcecode.c.h; name = SDWebImageDownloaderRequestModifier.h; path = Core/SDWebImageDownloaderRequestModifier.h; sourceTree = "<group>"; };
		32F21B5020788D8C0036B1D5 /* SDWebImageDownloaderRequestModifier.m */ = {isa = PBXFileReference; lastKnownFileType = sourcecode.c.objc; name = SDWebImageDownloaderRequestModifier.m; path = Core/SDWebImageDownloaderRequestModifier.m; sourceTree = "<group>"; };
		32F7C06D2030114C00873181 /* SDImageTransformer.h */ = {isa = PBXFileReference; lastKnownFileType = sourcecode.c.h; name = SDImageTransformer.h; path = Core/SDImageTransformer.h; sourceTree = "<group>"; };
		32F7C06E2030114C00873181 /* SDImageTransformer.m */ = {isa = PBXFileReference; lastKnownFileType = sourcecode.c.objc; name = SDImageTransformer.m; path = Core/SDImageTransformer.m; sourceTree = "<group>"; };
		32F7C07C2030719600873181 /* UIImage+Transform.m */ = {isa = PBXFileReference; fileEncoding = 4; lastKnownFileType = sourcecode.c.objc; name = "UIImage+Transform.m"; path = "Core/UIImage+Transform.m"; sourceTree = "<group>"; };
		32F7C07D2030719600873181 /* UIImage+Transform.h */ = {isa = PBXFileReference; fileEncoding = 4; lastKnownFileType = sourcecode.c.h; name = "UIImage+Transform.h"; path = "Core/UIImage+Transform.h"; sourceTree = "<group>"; };
		4369C2751D9807EC007E863A /* UIView+WebCache.h */ = {isa = PBXFileReference; fileEncoding = 4; lastKnownFileType = sourcecode.c.h; name = "UIView+WebCache.h"; path = "SDWebImage/Core/UIView+WebCache.h"; sourceTree = "<group>"; };
		4369C2761D9807EC007E863A /* UIView+WebCache.m */ = {isa = PBXFileReference; fileEncoding = 4; lastKnownFileType = sourcecode.c.objc; name = "UIView+WebCache.m"; path = "SDWebImage/Core/UIView+WebCache.m"; sourceTree = "<group>"; };
		4397D2F41D0DE2DF00BB2784 /* NSImage+Compatibility.h */ = {isa = PBXFileReference; fileEncoding = 4; lastKnownFileType = sourcecode.c.h; name = "NSImage+Compatibility.h"; path = "Core/NSImage+Compatibility.h"; sourceTree = "<group>"; };
		4397D2F51D0DE2DF00BB2784 /* NSImage+Compatibility.m */ = {isa = PBXFileReference; fileEncoding = 4; lastKnownFileType = sourcecode.c.objc; name = "NSImage+Compatibility.m"; path = "Core/NSImage+Compatibility.m"; sourceTree = "<group>"; };
		43A918621D8308FE00B3925F /* SDImageCacheConfig.h */ = {isa = PBXFileReference; fileEncoding = 4; lastKnownFileType = sourcecode.c.h; name = SDImageCacheConfig.h; path = Core/SDImageCacheConfig.h; sourceTree = "<group>"; };
		43A918631D8308FE00B3925F /* SDImageCacheConfig.m */ = {isa = PBXFileReference; fileEncoding = 4; lastKnownFileType = sourcecode.c.objc; name = SDImageCacheConfig.m; path = Core/SDImageCacheConfig.m; sourceTree = "<group>"; };
		4A2CADFF1AB4BB5300B6BC39 /* SDWebImage.framework */ = {isa = PBXFileReference; explicitFileType = wrapper.framework; includeInIndex = 0; path = SDWebImage.framework; sourceTree = BUILT_PRODUCTS_DIR; };
		4A2CAE021AB4BB5400B6BC39 /* Info.plist */ = {isa = PBXFileReference; lastKnownFileType = text.plist.xml; path = Info.plist; sourceTree = "<group>"; };
		4A2CAE031AB4BB5400B6BC39 /* SDWebImage.h */ = {isa = PBXFileReference; lastKnownFileType = sourcecode.c.h; path = SDWebImage.h; sourceTree = "<group>"; };
		530E49E316460AE2002868E7 /* SDWebImageDownloaderOperation.h */ = {isa = PBXFileReference; fileEncoding = 4; lastKnownFileType = sourcecode.c.h; name = SDWebImageDownloaderOperation.h; path = Core/SDWebImageDownloaderOperation.h; sourceTree = "<group>"; };
		530E49E416460AE2002868E7 /* SDWebImageDownloaderOperation.m */ = {isa = PBXFileReference; fileEncoding = 4; lastKnownFileType = sourcecode.c.objc; name = SDWebImageDownloaderOperation.m; path = Core/SDWebImageDownloaderOperation.m; sourceTree = "<group>"; };
		530E49E71646388E002868E7 /* SDWebImageOperation.h */ = {isa = PBXFileReference; lastKnownFileType = sourcecode.c.h; name = SDWebImageOperation.h; path = Core/SDWebImageOperation.h; sourceTree = "<group>"; };
		5340674F167780C40042B59E /* SDWebImageCompat.m */ = {isa = PBXFileReference; fileEncoding = 4; lastKnownFileType = sourcecode.c.objc; name = SDWebImageCompat.m; path = Core/SDWebImageCompat.m; sourceTree = "<group>"; };
		53761325155AD0D5005750A4 /* libSDWebImage.a */ = {isa = PBXFileReference; explicitFileType = archive.ar; includeInIndex = 0; path = libSDWebImage.a; sourceTree = BUILT_PRODUCTS_DIR; };
		53922D72148C55820056699D /* Foundation.framework */ = {isa = PBXFileReference; lastKnownFileType = wrapper.framework; name = Foundation.framework; path = System/Library/Frameworks/Foundation.framework; sourceTree = SDKROOT; };
		53922D85148C56230056699D /* SDImageCache.h */ = {isa = PBXFileReference; fileEncoding = 4; lastKnownFileType = sourcecode.c.h; name = SDImageCache.h; path = SDWebImage/Core/SDImageCache.h; sourceTree = SOURCE_ROOT; };
		53922D86148C56230056699D /* SDImageCache.m */ = {isa = PBXFileReference; fileEncoding = 4; lastKnownFileType = sourcecode.c.objc; name = SDImageCache.m; path = SDWebImage/Core/SDImageCache.m; sourceTree = SOURCE_ROOT; };
		53922D88148C56230056699D /* SDWebImageCompat.h */ = {isa = PBXFileReference; fileEncoding = 4; lastKnownFileType = sourcecode.c.h; name = SDWebImageCompat.h; path = SDWebImage/Core/SDWebImageCompat.h; sourceTree = SOURCE_ROOT; };
		53922D8B148C56230056699D /* SDWebImageDownloader.h */ = {isa = PBXFileReference; fileEncoding = 4; lastKnownFileType = sourcecode.c.h; name = SDWebImageDownloader.h; path = SDWebImage/Core/SDWebImageDownloader.h; sourceTree = SOURCE_ROOT; };
		53922D8C148C56230056699D /* SDWebImageDownloader.m */ = {isa = PBXFileReference; fileEncoding = 4; lastKnownFileType = sourcecode.c.objc; name = SDWebImageDownloader.m; path = SDWebImage/Core/SDWebImageDownloader.m; sourceTree = SOURCE_ROOT; };
		53922D8E148C56230056699D /* SDWebImageManager.h */ = {isa = PBXFileReference; fileEncoding = 4; lastKnownFileType = sourcecode.c.h; name = SDWebImageManager.h; path = SDWebImage/Core/SDWebImageManager.h; sourceTree = SOURCE_ROOT; };
		53922D8F148C56230056699D /* SDWebImageManager.m */ = {isa = PBXFileReference; fileEncoding = 4; lastKnownFileType = sourcecode.c.objc; name = SDWebImageManager.m; path = SDWebImage/Core/SDWebImageManager.m; sourceTree = SOURCE_ROOT; };
		53922D91148C56230056699D /* SDWebImagePrefetcher.h */ = {isa = PBXFileReference; fileEncoding = 4; lastKnownFileType = sourcecode.c.h; name = SDWebImagePrefetcher.h; path = SDWebImage/Core/SDWebImagePrefetcher.h; sourceTree = SOURCE_ROOT; };
		53922D92148C56230056699D /* SDWebImagePrefetcher.m */ = {isa = PBXFileReference; fileEncoding = 4; lastKnownFileType = sourcecode.c.objc; name = SDWebImagePrefetcher.m; path = SDWebImage/Core/SDWebImagePrefetcher.m; sourceTree = SOURCE_ROOT; };
		53922D93148C56230056699D /* UIButton+WebCache.h */ = {isa = PBXFileReference; fileEncoding = 4; lastKnownFileType = sourcecode.c.h; name = "UIButton+WebCache.h"; path = "SDWebImage/Core/UIButton+WebCache.h"; sourceTree = SOURCE_ROOT; };
		53922D94148C56230056699D /* UIButton+WebCache.m */ = {isa = PBXFileReference; fileEncoding = 4; lastKnownFileType = sourcecode.c.objc; name = "UIButton+WebCache.m"; path = "SDWebImage/Core/UIButton+WebCache.m"; sourceTree = SOURCE_ROOT; };
		53922D95148C56230056699D /* UIImageView+WebCache.h */ = {isa = PBXFileReference; fileEncoding = 4; lastKnownFileType = sourcecode.c.h; name = "UIImageView+WebCache.h"; path = "SDWebImage/Core/UIImageView+WebCache.h"; sourceTree = SOURCE_ROOT; };
		53922D96148C56230056699D /* UIImageView+WebCache.m */ = {isa = PBXFileReference; fileEncoding = 4; lastKnownFileType = sourcecode.c.objc; name = "UIImageView+WebCache.m"; path = "SDWebImage/Core/UIImageView+WebCache.m"; sourceTree = SOURCE_ROOT; };
		53EDFB8817623F7C00698166 /* UIImage+MultiFormat.h */ = {isa = PBXFileReference; fileEncoding = 4; lastKnownFileType = sourcecode.c.h; name = "UIImage+MultiFormat.h"; path = "Core/UIImage+MultiFormat.h"; sourceTree = "<group>"; };
		53EDFB8917623F7C00698166 /* UIImage+MultiFormat.m */ = {isa = PBXFileReference; fileEncoding = 4; lastKnownFileType = sourcecode.c.objc; name = "UIImage+MultiFormat.m"; path = "Core/UIImage+MultiFormat.m"; sourceTree = "<group>"; };
		53FB893F14D35D1A0020B787 /* CoreGraphics.framework */ = {isa = PBXFileReference; lastKnownFileType = wrapper.framework; name = CoreGraphics.framework; path = System/Library/Frameworks/CoreGraphics.framework; sourceTree = SDKROOT; };
		53FB894814D35E9E0020B787 /* UIKit.framework */ = {isa = PBXFileReference; lastKnownFileType = wrapper.framework; name = UIKit.framework; path = System/Library/Frameworks/UIKit.framework; sourceTree = SDKROOT; };
		5D5B9140188EE8DD006D06BD /* NSData+ImageContentType.h */ = {isa = PBXFileReference; fileEncoding = 4; lastKnownFileType = sourcecode.c.h; name = "NSData+ImageContentType.h"; path = "Core/NSData+ImageContentType.h"; sourceTree = "<group>"; };
		5D5B9141188EE8DD006D06BD /* NSData+ImageContentType.m */ = {isa = PBXFileReference; fileEncoding = 4; lastKnownFileType = sourcecode.c.objc; name = "NSData+ImageContentType.m"; path = "Core/NSData+ImageContentType.m"; sourceTree = "<group>"; };
		806BE07D2142C65200E02143 /* SDWebImageMapKit.h */ = {isa = PBXFileReference; fileEncoding = 4; lastKnownFileType = sourcecode.c.h; path = SDWebImageMapKit.h; sourceTree = "<group>"; };
		807A12261F89636300EC2A9B /* SDImageCodersManager.h */ = {isa = PBXFileReference; lastKnownFileType = sourcecode.c.h; name = SDImageCodersManager.h; path = Core/SDImageCodersManager.h; sourceTree = "<group>"; };
		807A12271F89636300EC2A9B /* SDImageCodersManager.m */ = {isa = PBXFileReference; lastKnownFileType = sourcecode.c.objc; name = SDImageCodersManager.m; path = Core/SDImageCodersManager.m; sourceTree = "<group>"; };
		80B6DFEE2142B71600BCB334 /* SDWebImageMapKit.framework */ = {isa = PBXFileReference; explicitFileType = wrapper.framework; includeInIndex = 0; path = SDWebImageMapKit.framework; sourceTree = BUILT_PRODUCTS_DIR; };
		80B6DFF12142B77E00BCB334 /* MapKit.framework */ = {isa = PBXFileReference; lastKnownFileType = wrapper.framework; name = MapKit.framework; path = System/Library/Frameworks/MapKit.framework; sourceTree = SDKROOT; };
		A18A6CC5172DC28500419892 /* UIImage+GIF.h */ = {isa = PBXFileReference; fileEncoding = 4; lastKnownFileType = sourcecode.c.h; name = "UIImage+GIF.h"; path = "Core/UIImage+GIF.h"; sourceTree = "<group>"; };
		A18A6CC6172DC28500419892 /* UIImage+GIF.m */ = {isa = PBXFileReference; fileEncoding = 4; lastKnownFileType = sourcecode.c.objc; name = "UIImage+GIF.m"; path = "Core/UIImage+GIF.m"; sourceTree = "<group>"; };
		AB615301192DA24600A2D8E9 /* UIView+WebCacheOperation.h */ = {isa = PBXFileReference; fileEncoding = 4; lastKnownFileType = sourcecode.c.h; name = "UIView+WebCacheOperation.h"; path = "Core/UIView+WebCacheOperation.h"; sourceTree = "<group>"; };
		AB615302192DA24600A2D8E9 /* UIView+WebCacheOperation.m */ = {isa = PBXFileReference; fileEncoding = 4; lastKnownFileType = sourcecode.c.objc; name = "UIView+WebCacheOperation.m"; path = "Core/UIView+WebCacheOperation.m"; sourceTree = "<group>"; };
		ABBE71A518C43B4D00B75E91 /* UIImageView+HighlightedWebCache.h */ = {isa = PBXFileReference; fileEncoding = 4; lastKnownFileType = sourcecode.c.h; name = "UIImageView+HighlightedWebCache.h"; path = "SDWebImage/Core/UIImageView+HighlightedWebCache.h"; sourceTree = "<group>"; };
		ABBE71A618C43B4D00B75E91 /* UIImageView+HighlightedWebCache.m */ = {isa = PBXFileReference; fileEncoding = 4; lastKnownFileType = sourcecode.c.objc; name = "UIImageView+HighlightedWebCache.m"; path = "SDWebImage/Core/UIImageView+HighlightedWebCache.m"; sourceTree = "<group>"; };
		EA9E0C6B2195936400AFB434 /* Module-Release.xcconfig */ = {isa = PBXFileReference; lastKnownFileType = text.xcconfig; path = "Module-Release.xcconfig"; sourceTree = "<group>"; };
		EA9E0C6E2195936400AFB434 /* Module-Debug.xcconfig */ = {isa = PBXFileReference; lastKnownFileType = text.xcconfig; path = "Module-Debug.xcconfig"; sourceTree = "<group>"; };
		EA9E0C702195936400AFB434 /* Module-Shared.xcconfig */ = {isa = PBXFileReference; lastKnownFileType = text.xcconfig; path = "Module-Shared.xcconfig"; sourceTree = "<group>"; };
/* End PBXFileReference section */

/* Begin PBXFrameworksBuildPhase section */
		4A2CADFB1AB4BB5300B6BC39 /* Frameworks */ = {
			isa = PBXFrameworksBuildPhase;
			buildActionMask = 2147483647;
			files = (
			);
			runOnlyForDeploymentPostprocessing = 0;
		};
		53761311155AD0D5005750A4 /* Frameworks */ = {
			isa = PBXFrameworksBuildPhase;
			buildActionMask = 2147483647;
			files = (
				53761312155AD0D5005750A4 /* UIKit.framework in Frameworks */,
				53761313155AD0D5005750A4 /* Foundation.framework in Frameworks */,
				53761314155AD0D5005750A4 /* CoreGraphics.framework in Frameworks */,
			);
			runOnlyForDeploymentPostprocessing = 0;
		};
		80B6DFB72142B71600BCB334 /* Frameworks */ = {
			isa = PBXFrameworksBuildPhase;
			buildActionMask = 2147483647;
			files = (
				806BE07C2142C4A200E02143 /* SDWebImage.framework in Frameworks */,
			);
			runOnlyForDeploymentPostprocessing = 0;
		};
/* End PBXFrameworksBuildPhase section */

/* Begin PBXGroup section */
		321E60831F38E88F00405457 /* Decoder */ = {
			isa = PBXGroup;
			children = (
				807A12261F89636300EC2A9B /* SDImageCodersManager.h */,
				807A12271F89636300EC2A9B /* SDImageCodersManager.m */,
				321E60841F38E8C800405457 /* SDImageCoder.h */,
				321E60851F38E8C800405457 /* SDImageCoder.m */,
				321E60921F38E8ED00405457 /* SDImageIOCoder.h */,
				321E60931F38E8ED00405457 /* SDImageIOCoder.m */,
				32A09E3D233358B700339F9D /* SDImageIOAnimatedCoder.h */,
				32A09E3E233358B700339F9D /* SDImageIOAnimatedCoder.m */,
				321E60A01F38E8F600405457 /* SDImageGIFCoder.h */,
				321E60A11F38E8F600405457 /* SDImageGIFCoder.m */,
				327054D2206CD8B3006EA328 /* SDImageAPNGCoder.h */,
				327054D3206CD8B3006EA328 /* SDImageAPNGCoder.m */,
				3298655A2337230C0071958B /* SDImageHEICCoder.h */,
				3298655B2337230C0071958B /* SDImageHEICCoder.m */,
				3290FA021FA478AF0047D20C /* SDImageFrame.h */,
				3290FA031FA478AF0047D20C /* SDImageFrame.m */,
				32CF1C051FA496B000004BD1 /* SDImageCoderHelper.h */,
				32CF1C061FA496B000004BD1 /* SDImageCoderHelper.m */,
				3257EAF721898AED0097B271 /* SDImageGraphics.h */,
				3257EAF821898AED0097B271 /* SDImageGraphics.m */,
				3246A70123A567AC00FBEA10 /* SDGraphicsImageRenderer.h */,
				3246A70223A567AC00FBEA10 /* SDGraphicsImageRenderer.m */,
			);
			name = Decoder;
			sourceTree = "<group>";
		};
		32484756201775CE00AF9E5A /* AnimatedImage */ = {
			isa = PBXGroup;
			children = (
				3248475B201775F600AF9E5A /* SDAnimatedImage.h */,
				3248475A201775F600AF9E5A /* SDAnimatedImage.m */,
				32484759201775F600AF9E5A /* SDAnimatedImageView.h */,
				32484757201775F600AF9E5A /* SDAnimatedImageView.m */,
				32484758201775F600AF9E5A /* SDAnimatedImageView+WebCache.h */,
				3248475C201775F600AF9E5A /* SDAnimatedImageView+WebCache.m */,
				320224B9203979BA00E9F285 /* SDAnimatedImageRep.h */,
				320224BA203979BA00E9F285 /* SDAnimatedImageRep.m */,
				326E2F2C236F0B23006F847F /* SDAnimatedImagePlayer.h */,
				326E2F2D236F0B23006F847F /* SDAnimatedImagePlayer.m */,
			);
			name = AnimatedImage;
			sourceTree = "<group>";
		};
		3287E6C7244C0C1400007311 /* SDWebImageMapKit */ = {
			isa = PBXGroup;
			children = (
				3287E6CC244C0C1400007311 /* MapKit */,
			);
			path = SDWebImageMapKit;
			sourceTree = "<group>";
		};
		3287E6CC244C0C1400007311 /* MapKit */ = {
			isa = PBXGroup;
			children = (
				3287E6CE244C0C1400007311 /* MKAnnotationView+WebCache.h */,
				3287E6CD244C0C1400007311 /* MKAnnotationView+WebCache.m */,
			);
			path = MapKit;
			sourceTree = "<group>";
		};
		328BB6972081FDAB00760D6C /* Manager */ = {
			isa = PBXGroup;
			children = (
				53922D8E148C56230056699D /* SDWebImageManager.h */,
				53922D8F148C56230056699D /* SDWebImageManager.m */,
				328BB69A2081FED200760D6C /* SDWebImageCacheKeyFilter.h */,
				328BB69B2081FED200760D6C /* SDWebImageCacheKeyFilter.m */,
				328BB6A82081FEE500760D6C /* SDWebImageCacheSerializer.h */,
				328BB6A92081FEE500760D6C /* SDWebImageCacheSerializer.m */,
				324406292296C5F400A36084 /* SDWebImageOptionsProcessor.h */,
				3244062A2296C5F400A36084 /* SDWebImageOptionsProcessor.m */,
			);
			name = Manager;
			sourceTree = "<group>";
		};
		328BB6982081FDD800760D6C /* Prefetcher */ = {
			isa = PBXGroup;
			children = (
				53922D91148C56230056699D /* SDWebImagePrefetcher.h */,
				53922D92148C56230056699D /* SDWebImagePrefetcher.m */,
			);
			name = Prefetcher;
			sourceTree = "<group>";
		};
		328BB6992081FDDF00760D6C /* Transformer */ = {
			isa = PBXGroup;
			children = (
				32F7C06D2030114C00873181 /* SDImageTransformer.h */,
				32F7C06E2030114C00873181 /* SDImageTransformer.m */,
			);
			name = Transformer;
			sourceTree = "<group>";
		};
		32B5CC5D222F89C2005EB74E /* Private */ = {
			isa = PBXGroup;
			children = (
				32B5CC5E222F89C2005EB74E /* SDAsyncBlockOperation.h */,
				32B5CC5F222F89C2005EB74E /* SDAsyncBlockOperation.m */,
				3240BB6623968FE6003BA07D /* SDAssociatedObject.h */,
				3240BB6723968FE6003BA07D /* SDAssociatedObject.m */,
				325C460622339426004CAE11 /* SDWeakProxy.h */,
				325C460722339426004CAE11 /* SDWeakProxy.m */,
				32E6730F235765B500DB4987 /* SDDisplayLink.h */,
				32E67310235765B500DB4987 /* SDDisplayLink.m */,
				326E2F31236F1D58006F847F /* SDDeviceHelper.h */,
				326E2F32236F1D58006F847F /* SDDeviceHelper.m */,
				325C460022339330004CAE11 /* SDImageAssetManager.h */,
				325C460122339330004CAE11 /* SDImageAssetManager.m */,
				325C460C223394D8004CAE11 /* SDImageCachesManagerOperation.h */,
				325C460D223394D8004CAE11 /* SDImageCachesManagerOperation.m */,
				32C78E39233371AD00C6B7F8 /* SDImageIOAnimatedCoderInternal.h */,
				32986560233737C70071958B /* SDImageHEICCoderInternal.h */,
				3253F235244982D3006C2BE8 /* SDWebImageTransitionInternal.h */,
				325C461E2233A02E004CAE11 /* UIColor+SDHexString.h */,
				325C461F2233A02E004CAE11 /* UIColor+SDHexString.m */,
				325C46242233A0A8004CAE11 /* NSBezierPath+SDRoundedCorners.h */,
				325C46252233A0A8004CAE11 /* NSBezierPath+SDRoundedCorners.m */,
				325F7CC423893B2E00AEDFCC /* SDFileAttributeHelper.h */,
				325F7CC523893B2E00AEDFCC /* SDFileAttributeHelper.m */,
				329F123F223FAD3400B309FD /* SDInternalMacros.h */,
				329F123E223FAD3400B309FD /* SDInternalMacros.m */,
				329F1235223FAA3B00B309FD /* SDmetamacros.h */,
			);
			path = Private;
			sourceTree = "<group>";
		};
		4369C2851D9811BB007E863A /* WebCache Categories */ = {
			isa = PBXGroup;
			children = (
				321DB35F2011D4D60015D2CB /* NSButton+WebCache.h */,
				321DB3602011D4D60015D2CB /* NSButton+WebCache.m */,
				53922D93148C56230056699D /* UIButton+WebCache.h */,
				53922D94148C56230056699D /* UIButton+WebCache.m */,
				ABBE71A518C43B4D00B75E91 /* UIImageView+HighlightedWebCache.h */,
				ABBE71A618C43B4D00B75E91 /* UIImageView+HighlightedWebCache.m */,
				53922D95148C56230056699D /* UIImageView+WebCache.h */,
				53922D96148C56230056699D /* UIImageView+WebCache.m */,
				4369C2751D9807EC007E863A /* UIView+WebCache.h */,
				4369C2761D9807EC007E863A /* UIView+WebCache.m */,
			);
			name = "WebCache Categories";
			path = ..;
			sourceTree = "<group>";
		};
		4A2CAE001AB4BB5300B6BC39 /* WebImage */ = {
			isa = PBXGroup;
			children = (
				4A2CAE031AB4BB5400B6BC39 /* SDWebImage.h */,
				806BE07D2142C65200E02143 /* SDWebImageMapKit.h */,
				4A2CAE011AB4BB5400B6BC39 /* Supporting Files */,
			);
			path = WebImage;
			sourceTree = "<group>";
		};
		4A2CAE011AB4BB5400B6BC39 /* Supporting Files */ = {
			isa = PBXGroup;
			children = (
				4A2CAE021AB4BB5400B6BC39 /* Info.plist */,
			);
			name = "Supporting Files";
			sourceTree = "<group>";
		};
		53922D64148C55810056699D = {
			isa = PBXGroup;
			children = (
				EA9E0C6A2195936400AFB434 /* Configs */,
				53922D74148C55820056699D /* SDWebImage */,
				3287E6C7244C0C1400007311 /* SDWebImageMapKit */,
				4A2CAE001AB4BB5300B6BC39 /* WebImage */,
				53922D71148C55820056699D /* Frameworks */,
				53922D70148C55820056699D /* Products */,
			);
			sourceTree = "<group>";
			usesTabs = 0;
		};
		53922D70148C55820056699D /* Products */ = {
			isa = PBXGroup;
			children = (
				53761325155AD0D5005750A4 /* libSDWebImage.a */,
				4A2CADFF1AB4BB5300B6BC39 /* SDWebImage.framework */,
				80B6DFEE2142B71600BCB334 /* SDWebImageMapKit.framework */,
			);
			name = Products;
			sourceTree = "<group>";
		};
		53922D71148C55820056699D /* Frameworks */ = {
			isa = PBXGroup;
			children = (
				80B6DFF12142B77E00BCB334 /* MapKit.framework */,
				53FB893F14D35D1A0020B787 /* CoreGraphics.framework */,
				53922D72148C55820056699D /* Foundation.framework */,
				53FB894814D35E9E0020B787 /* UIKit.framework */,
			);
			name = Frameworks;
			sourceTree = "<group>";
		};
		53922D74148C55820056699D /* SDWebImage */ = {
			isa = PBXGroup;
			children = (
				328BB6972081FDAB00760D6C /* Manager */,
				53922DAB148C56810056699D /* Downloader */,
				53922DAA148C56470056699D /* Cache */,
				321E60831F38E88F00405457 /* Decoder */,
				328BB6982081FDD800760D6C /* Prefetcher */,
				328BB6992081FDDF00760D6C /* Transformer */,
				32484756201775CE00AF9E5A /* AnimatedImage */,
				53922DAC148C56DD0056699D /* Utils */,
				53922DA9148C562D0056699D /* Categories */,
				4369C2851D9811BB007E863A /* WebCache Categories */,
				32B5CC5D222F89C2005EB74E /* Private */,
			);
			path = SDWebImage;
			sourceTree = "<group>";
		};
		53922DA9148C562D0056699D /* Categories */ = {
			isa = PBXGroup;
			children = (
				5D5B9140188EE8DD006D06BD /* NSData+ImageContentType.h */,
				5D5B9141188EE8DD006D06BD /* NSData+ImageContentType.m */,
				325F7CC8238942AB00AEDFCC /* UIImage+ExtendedCacheData.h */,
				325F7CC9238942AB00AEDFCC /* UIImage+ExtendedCacheData.m */,
				A18A6CC5172DC28500419892 /* UIImage+GIF.h */,
				A18A6CC6172DC28500419892 /* UIImage+GIF.m */,
				329A18571FFF5DFD008C9A2F /* UIImage+Metadata.h */,
				329A18581FFF5DFD008C9A2F /* UIImage+Metadata.m */,
				53EDFB8817623F7C00698166 /* UIImage+MultiFormat.h */,
				53EDFB8917623F7C00698166 /* UIImage+MultiFormat.m */,
				321E60BC1F38E91700405457 /* UIImage+ForceDecode.h */,
				321E60BD1F38E91700405457 /* UIImage+ForceDecode.m */,
				32F7C07D2030719600873181 /* UIImage+Transform.h */,
				32F7C07C2030719600873181 /* UIImage+Transform.m */,
				32D3CDCD21DDE87300C4DB49 /* UIImage+MemoryCacheCost.h */,
				32D3CDCC21DDE87300C4DB49 /* UIImage+MemoryCacheCost.m */,
				4397D2F41D0DE2DF00BB2784 /* NSImage+Compatibility.h */,
				4397D2F51D0DE2DF00BB2784 /* NSImage+Compatibility.m */,
				AB615301192DA24600A2D8E9 /* UIView+WebCacheOperation.h */,
				AB615302192DA24600A2D8E9 /* UIView+WebCacheOperation.m */,
			);
			name = Categories;
			sourceTree = "<group>";
		};
		53922DAA148C56470056699D /* Cache */ = {
			isa = PBXGroup;
			children = (
				53922D85148C56230056699D /* SDImageCache.h */,
				53922D86148C56230056699D /* SDImageCache.m */,
				43A918621D8308FE00B3925F /* SDImageCacheConfig.h */,
				43A918631D8308FE00B3925F /* SDImageCacheConfig.m */,
				328BB6BF2082581100760D6C /* SDMemoryCache.h */,
				328BB6C02082581100760D6C /* SDMemoryCache.m */,
				328BB6BD2082581100760D6C /* SDDiskCache.h */,
				328BB6BE2082581100760D6C /* SDDiskCache.m */,
				32D1221A2080B2EB003685A3 /* SDImageCacheDefine.h */,
				32D1221B2080B2EB003685A3 /* SDImageCacheDefine.m */,
				32D1221D2080B2EB003685A3 /* SDImageCachesManager.h */,
				32D1221C2080B2EB003685A3 /* SDImageCachesManager.m */,
			);
			name = Cache;
			sourceTree = "<group>";
		};
		53922DAB148C56810056699D /* Downloader */ = {
			isa = PBXGroup;
			children = (
				53922D8B148C56230056699D /* SDWebImageDownloader.h */,
				53922D8C148C56230056699D /* SDWebImageDownloader.m */,
				530E49E316460AE2002868E7 /* SDWebImageDownloaderOperation.h */,
				530E49E416460AE2002868E7 /* SDWebImageDownloaderOperation.m */,
				32B9B535206ED4230026769D /* SDWebImageDownloaderConfig.h */,
				32B9B536206ED4230026769D /* SDWebImageDownloaderConfig.m */,
				32F21B4F20788D8C0036B1D5 /* SDWebImageDownloaderRequestModifier.h */,
				32F21B5020788D8C0036B1D5 /* SDWebImageDownloaderRequestModifier.m */,
				32542761235576E20042BAA4 /* SDWebImageDownloaderResponseModifier.h */,
				32542762235576E20042BAA4 /* SDWebImageDownloaderResponseModifier.m */,
				3250C9EC2355D9DA0093A896 /* SDWebImageDownloaderDecryptor.h */,
				3250C9ED2355D9DA0093A896 /* SDWebImageDownloaderDecryptor.m */,
				321B377D2083290D00C0EA77 /* SDImageLoader.h */,
				321B377E2083290D00C0EA77 /* SDImageLoader.m */,
				321B377F2083290E00C0EA77 /* SDImageLoadersManager.h */,
				321B37802083290E00C0EA77 /* SDImageLoadersManager.m */,
			);
			name = Downloader;
			sourceTree = "<group>";
		};
		53922DAC148C56DD0056699D /* Utils */ = {
			isa = PBXGroup;
			children = (
				53922D88148C56230056699D /* SDWebImageCompat.h */,
				5340674F167780C40042B59E /* SDWebImageCompat.m */,
				320CAE132086F50500CFFC80 /* SDWebImageError.h */,
				320CAE142086F50500CFFC80 /* SDWebImageError.m */,
				530E49E71646388E002868E7 /* SDWebImageOperation.h */,
				327F2E82245AE1650075F846 /* SDWebImageOperation.m */,
				324DF4B2200A14DC008A84CC /* SDWebImageDefine.h */,
				324DF4B3200A14DC008A84CC /* SDWebImageDefine.m */,
				325312C6200F09910046BF1E /* SDWebImageTransition.h */,
				325312C7200F09910046BF1E /* SDWebImageTransition.m */,
				32C0FDDF2013426C001B8F2D /* SDWebImageIndicator.h */,
				32C0FDE02013426C001B8F2D /* SDWebImageIndicator.m */,
			);
			name = Utils;
			sourceTree = "<group>";
		};
		EA9E0C6A2195936400AFB434 /* Configs */ = {
			isa = PBXGroup;
			children = (
				EA9E0C6E2195936400AFB434 /* Module-Debug.xcconfig */,
				EA9E0C6B2195936400AFB434 /* Module-Release.xcconfig */,
				EA9E0C702195936400AFB434 /* Module-Shared.xcconfig */,
			);
			path = Configs;
			sourceTree = "<group>";
		};
/* End PBXGroup section */

/* Begin PBXHeadersBuildPhase section */
		4A2CADFC1AB4BB5300B6BC39 /* Headers */ = {
			isa = PBXHeadersBuildPhase;
			buildActionMask = 2147483647;
			files = (
				32B5CC60222F89C2005EB74E /* SDAsyncBlockOperation.h in Headers */,
				32986562233737C70071958B /* SDImageHEICCoderInternal.h in Headers */,
				32D122202080B2EB003685A3 /* SDImageCacheDefine.h in Headers */,
				3298655C2337230C0071958B /* SDImageHEICCoder.h in Headers */,
				32B9B539206ED4230026769D /* SDWebImageDownloaderConfig.h in Headers */,
				3257EAFA21898AED0097B271 /* SDImageGraphics.h in Headers */,
				32D3CDD121DDE87300C4DB49 /* UIImage+MemoryCacheCost.h in Headers */,
				328BB6AC2081FEE500760D6C /* SDWebImageCacheSerializer.h in Headers */,
				325F7CCA238942AB00AEDFCC /* UIImage+ExtendedCacheData.h in Headers */,
				325C46272233A0A8004CAE11 /* NSBezierPath+SDRoundedCorners.h in Headers */,
				3253F236244982D3006C2BE8 /* SDWebImageTransitionInternal.h in Headers */,
				321B378F2083290E00C0EA77 /* SDImageLoadersManager.h in Headers */,
				329A185B1FFF5DFD008C9A2F /* UIImage+Metadata.h in Headers */,
				4369C2791D9807EC007E863A /* UIView+WebCache.h in Headers */,
				32F21B5320788D8C0036B1D5 /* SDWebImageDownloaderRequestModifier.h in Headers */,
				321E60961F38E8ED00405457 /* SDImageIOCoder.h in Headers */,
				4A2CAE041AB4BB5400B6BC39 /* SDWebImage.h in Headers */,
				325C460322339330004CAE11 /* SDImageAssetManager.h in Headers */,
				32C78E3B233371AD00C6B7F8 /* SDImageIOAnimatedCoderInternal.h in Headers */,
				327054D6206CD8B3006EA328 /* SDImageAPNGCoder.h in Headers */,
				80B6DF842142B44600BCB334 /* NSButton+WebCache.h in Headers */,
				43A918661D8308FE00B3925F /* SDImageCacheConfig.h in Headers */,
				3290FA061FA478AF0047D20C /* SDImageFrame.h in Headers */,
				326E2F33236F1D58006F847F /* SDDeviceHelper.h in Headers */,
				329F1237223FAA3B00B309FD /* SDmetamacros.h in Headers */,
				324DF4B6200A14DC008A84CC /* SDWebImageDefine.h in Headers */,
				32A09E3F233358B700339F9D /* SDImageIOAnimatedCoder.h in Headers */,
				326E2F2E236F0B23006F847F /* SDAnimatedImagePlayer.h in Headers */,
				807A122A1F89636300EC2A9B /* SDImageCodersManager.h in Headers */,
				3244062C2296C5F400A36084 /* SDWebImageOptionsProcessor.h in Headers */,
				3240BB6823968FE7003BA07D /* SDAssociatedObject.h in Headers */,
				4A2CAE211AB4BB7000B6BC39 /* SDWebImageManager.h in Headers */,
				4A2CAE1F1AB4BB6C00B6BC39 /* SDImageCache.h in Headers */,
				4A2CAE351AB4BB7500B6BC39 /* UIImageView+WebCache.h in Headers */,
				320CAE172086F50500CFFC80 /* SDWebImageError.h in Headers */,
				4A2CAE181AB4BB6400B6BC39 /* SDWebImageCompat.h in Headers */,
				4A2CAE331AB4BB7500B6BC39 /* UIImageView+HighlightedWebCache.h in Headers */,
				328BB6C32082581100760D6C /* SDDiskCache.h in Headers */,
				32542763235576E20042BAA4 /* SDWebImageDownloaderResponseModifier.h in Headers */,
				4A2CAE1D1AB4BB6800B6BC39 /* SDWebImageDownloaderOperation.h in Headers */,
				4A2CAE2B1AB4BB7500B6BC39 /* UIButton+WebCache.h in Headers */,
				4A2CAE251AB4BB7000B6BC39 /* SDWebImagePrefetcher.h in Headers */,
				3246A70323A567AC00FBEA10 /* SDGraphicsImageRenderer.h in Headers */,
				328BB6CF2082581100760D6C /* SDMemoryCache.h in Headers */,
				325C460F223394D8004CAE11 /* SDImageCachesManagerOperation.h in Headers */,
				321E60881F38E8C800405457 /* SDImageCoder.h in Headers */,
				4A2CAE371AB4BB7500B6BC39 /* UIView+WebCacheOperation.h in Headers */,
				321B37832083290E00C0EA77 /* SDImageLoader.h in Headers */,
				32484777201775F600AF9E5A /* SDAnimatedImage.h in Headers */,
				325C460922339426004CAE11 /* SDWeakProxy.h in Headers */,
				80B6DF812142B43B00BCB334 /* SDAnimatedImageRep.h in Headers */,
				4A2CAE2F1AB4BB7500B6BC39 /* UIImage+MultiFormat.h in Headers */,
				325C46212233A02E004CAE11 /* UIColor+SDHexString.h in Headers */,
				325312CA200F09910046BF1E /* SDWebImageTransition.h in Headers */,
				4A2CAE1A1AB4BB6400B6BC39 /* SDWebImageOperation.h in Headers */,
				32484765201775F600AF9E5A /* SDAnimatedImageView+WebCache.h in Headers */,
				321E60A41F38E8F600405457 /* SDImageGIFCoder.h in Headers */,
				32CF1C091FA496B000004BD1 /* SDImageCoderHelper.h in Headers */,
				4A2CAE1B1AB4BB6800B6BC39 /* SDWebImageDownloader.h in Headers */,
				3248476B201775F600AF9E5A /* SDAnimatedImageView.h in Headers */,
				32D122322080B2EB003685A3 /* SDImageCachesManager.h in Headers */,
				3250C9EE2355D9DA0093A896 /* SDWebImageDownloaderDecryptor.h in Headers */,
				32F7C0862030719600873181 /* UIImage+Transform.h in Headers */,
				321E60C01F38E91700405457 /* UIImage+ForceDecode.h in Headers */,
				329F1243223FAD3400B309FD /* SDInternalMacros.h in Headers */,
				80B6DF7F2142B43300BCB334 /* NSImage+Compatibility.h in Headers */,
				32C0FDE32013426C001B8F2D /* SDWebImageIndicator.h in Headers */,
				32F7C0712030114C00873181 /* SDImageTransformer.h in Headers */,
				32E67311235765B500DB4987 /* SDDisplayLink.h in Headers */,
				325F7CC623893B2E00AEDFCC /* SDFileAttributeHelper.h in Headers */,
				4A2CAE2D1AB4BB7500B6BC39 /* UIImage+GIF.h in Headers */,
				4A2CAE291AB4BB7500B6BC39 /* NSData+ImageContentType.h in Headers */,
				328BB69E2081FED200760D6C /* SDWebImageCacheKeyFilter.h in Headers */,
			);
			runOnlyForDeploymentPostprocessing = 0;
		};
		80B6DFB82142B71600BCB334 /* Headers */ = {
			isa = PBXHeadersBuildPhase;
			buildActionMask = 2147483647;
			files = (
				3287E6D2244C0C1400007311 /* MKAnnotationView+WebCache.h in Headers */,
				806BE07E2142C65200E02143 /* SDWebImageMapKit.h in Headers */,
			);
			runOnlyForDeploymentPostprocessing = 0;
		};
/* End PBXHeadersBuildPhase section */

/* Begin PBXNativeTarget section */
		4A2CADFE1AB4BB5300B6BC39 /* SDWebImage */ = {
			isa = PBXNativeTarget;
			buildConfigurationList = 4A2CAE121AB4BB5400B6BC39 /* Build configuration list for PBXNativeTarget "SDWebImage" */;
			buildPhases = (
				4A2CADFA1AB4BB5300B6BC39 /* Sources */,
				4A2CADFB1AB4BB5300B6BC39 /* Frameworks */,
				4A2CADFC1AB4BB5300B6BC39 /* Headers */,
				4A2CADFD1AB4BB5300B6BC39 /* Resources */,
			);
			buildRules = (
			);
			dependencies = (
			);
			name = SDWebImage;
			productName = WebImage;
			productReference = 4A2CADFF1AB4BB5300B6BC39 /* SDWebImage.framework */;
			productType = "com.apple.product-type.framework";
		};
		53761307155AD0D5005750A4 /* SDWebImage static */ = {
			isa = PBXNativeTarget;
			buildConfigurationList = 53761322155AD0D5005750A4 /* Build configuration list for PBXNativeTarget "SDWebImage static" */;
			buildPhases = (
				53761308155AD0D5005750A4 /* Sources */,
				53761311155AD0D5005750A4 /* Frameworks */,
				326C15A122A4E8AD0001F663 /* Copy Headers */,
			);
			buildRules = (
			);
			dependencies = (
			);
			name = "SDWebImage static";
			productName = SDWebImage;
			productReference = 53761325155AD0D5005750A4 /* libSDWebImage.a */;
			productType = "com.apple.product-type.library.static";
		};
		80B6DF862142B71600BCB334 /* SDWebImageMapKit */ = {
			isa = PBXNativeTarget;
			buildConfigurationList = 80B6DFEB2142B71600BCB334 /* Build configuration list for PBXNativeTarget "SDWebImageMapKit" */;
			buildPhases = (
				80B6DF872142B71600BCB334 /* Sources */,
				80B6DFB72142B71600BCB334 /* Frameworks */,
				80B6DFB82142B71600BCB334 /* Headers */,
				80B6DFEA2142B71600BCB334 /* Resources */,
			);
			buildRules = (
			);
			dependencies = (
				806BE0802142C6C400E02143 /* PBXTargetDependency */,
			);
			name = SDWebImageMapKit;
			productName = WebImage;
			productReference = 80B6DFEE2142B71600BCB334 /* SDWebImageMapKit.framework */;
			productType = "com.apple.product-type.framework";
		};
/* End PBXNativeTarget section */

/* Begin PBXProject section */
		53922D66148C55810056699D /* Project object */ = {
			isa = PBXProject;
			attributes = {
				LastUpgradeCheck = 0940;
				ORGANIZATIONNAME = Dailymotion;
				TargetAttributes = {
					326CA50C22BA14EF0033A92F = {
						CreatedOnToolsVersion = 11.0;
						ProvisioningStyle = Automatic;
					};
					4A2CADFE1AB4BB5300B6BC39 = {
						CreatedOnToolsVersion = 6.3;
					};
				};
			};
			buildConfigurationList = 53922D69148C55810056699D /* Build configuration list for PBXProject "SDWebImage" */;
			compatibilityVersion = "Xcode 3.2";
			developmentRegion = en;
			hasScannedForEncodings = 0;
			knownRegions = (
				en,
				Base,
			);
			mainGroup = 53922D64148C55810056699D;
			productRefGroup = 53922D70148C55820056699D /* Products */;
			projectDirPath = "";
			projectRoot = "";
			targets = (
				53761307155AD0D5005750A4 /* SDWebImage static */,
				4A2CADFE1AB4BB5300B6BC39 /* SDWebImage */,
				80B6DF862142B71600BCB334 /* SDWebImageMapKit */,
				326CA50C22BA14EF0033A92F /* SDWebImage XCFramework */,
			);
		};
/* End PBXProject section */

/* Begin PBXResourcesBuildPhase section */
		4A2CADFD1AB4BB5300B6BC39 /* Resources */ = {
			isa = PBXResourcesBuildPhase;
			buildActionMask = 2147483647;
			files = (
			);
			runOnlyForDeploymentPostprocessing = 0;
		};
		80B6DFEA2142B71600BCB334 /* Resources */ = {
			isa = PBXResourcesBuildPhase;
			buildActionMask = 2147483647;
			files = (
			);
			runOnlyForDeploymentPostprocessing = 0;
		};
/* End PBXResourcesBuildPhase section */

/* Begin PBXShellScriptBuildPhase section */
		326CA51322BA1A270033A92F /* Build Frameworks */ = {
			isa = PBXShellScriptBuildPhase;
			buildActionMask = 2147483647;
			files = (
			);
			inputFileListPaths = (
			);
			inputPaths = (
			);
			name = "Build Frameworks";
			outputFileListPaths = (
			);
			outputPaths = (
				"$(SRCROOT)/build/iphoneos/SDWebImage.framework",
				"$(SRCROOT)/build/iphonesimulator/SDWebImage.framework",
				"$(SRCROOT)/build/macosx/SDWebImage.framework",
				"$(SRCROOT)/build/appletvos/SDWebImage.framework",
				"$(SRCROOT)/build/appletvsimulator/SDWebImage.framework",
				"$(SRCROOT)/build/watchos/SDWebImage.framework",
				"$(SRCROOT)/build/watchsimulator/SDWebImage.framework",
				"$(SRCROOT)/build/maccatalyst/SDWebImage.framework",
			);
			runOnlyForDeploymentPostprocessing = 0;
			shellPath = /bin/sh;
			shellScript = "XCODE_VERSION=$(xcodebuild -version | head -n 1| awk -F ' ' '{print $2}')\nXCODE_VERSION_MAJOR=$(echo $XCODE_VERSION | awk -F '.' '{print $1}')\n\nmkdir -p $(SRCROOT)/build\ndeclare -a PLATFORMS=(\"iphoneos\" \"iphonesimulator\" \"macosx\" \"appletvos\" \"appletvsimulator\" \"watchos\" \"watchsimulator\" \"maccatalyst\")\nfor CURRENT_PLATFORM in \"${PLATFORMS[@]}\"\ndo\n    if [[ $CURRENT_PLATFORM == *\"simulator\" ]]; then\n        xcodebuild build -project \"SDWebImage.xcodeproj\" -sdk \"${CURRENT_PLATFORM}\" -scheme \"SDWebImage\" -configuration \"Debug\" -derivedDataPath \"${SRCROOT}/build/DerivedData\" CONFIGURATION_BUILD_DIR=\"${SRCROOT}/build/${CURRENT_PLATFORM}/\"\n    else\n    # macOS Catalyst\n    if [[ $CURRENT_PLATFORM == \"maccatalyst\" ]]; then\n        if [[ $XCODE_VERSION_MAJOR -lt 11 ]]; then\n            # Xcode 10 does not support macOS Catalyst\n            continue\n        else\n            xcodebuild archive -project \"SDWebImage.xcodeproj\" -scheme \"SDWebImage\" -configuration \"Release\" -destination 'platform=macOS,arch=x86_64,variant=Mac Catalyst' -archivePath \"${SRCROOT}/build/${CURRENT_PLATFORM}/SDWebImage.xcarchive\" -derivedDataPath \"${SRCROOT}/build/DerivedData\" SKIP_INSTALL=NO\n        fi\n    else\n        xcodebuild archive -project \"SDWebImage.xcodeproj\" -sdk \"${CURRENT_PLATFORM}\" -scheme \"SDWebImage\" -configuration \"Release\" -archivePath \"${SRCROOT}/build/${CURRENT_PLATFORM}/SDWebImage.xcarchive\" SKIP_INSTALL=NO\n    fi\n    mv \"${SRCROOT}/build/${CURRENT_PLATFORM}/SDWebImage.xcarchive/Products/Library/Frameworks/SDWebImage.framework\" \"${SRCROOT}/build/${CURRENT_PLATFORM}/\"\n    mv \"${SRCROOT}/build/${CURRENT_PLATFORM}/SDWebImage.xcarchive/dSYMs/SDWebImage.framework.dSYM\" \"${SRCROOT}/build/${CURRENT_PLATFORM}/\"\n    rm -rf \"${SRCROOT}/build/${CURRENT_PLATFORM}/SDWebImage.xcarchive/\"\n    fi\ndone\n";
		};
		326CA51422BA25F70033A92F /* Create XCFramework */ = {
			isa = PBXShellScriptBuildPhase;
			buildActionMask = 2147483647;
			files = (
			);
			inputFileListPaths = (
			);
			inputPaths = (
				"$(SRCROOT)/build/iphoneos/SDWebImage.framework",
				"$(SRCROOT)/build/iphonesimulator/SDWebImage.framework",
				"$(SRCROOT)/build/macosx/SDWebImage.framework",
				"$(SRCROOT)/build/appletvos/SDWebImage.framework",
				"$(SRCROOT)/build/appletvsimulator/SDWebImage.framework",
				"$(SRCROOT)/build/watchos/SDWebImage.framework",
				"$(SRCROOT)/build/watchsimulator/SDWebImage.framework",
				"$(SRCROOT)/build/maccatalyst/SDWebImage.framework",
			);
			name = "Create XCFramework";
			outputFileListPaths = (
			);
			outputPaths = (
				"$(SRCROOT)/build/SDWebImage.xcframework",
			);
			runOnlyForDeploymentPostprocessing = 0;
			shellPath = /bin/sh;
			shellScript = "XCODE_VERSION=$(xcodebuild -version | head -n 1| awk -F ' ' '{print $2}')\nXCODE_VERSION_MAJOR=$(echo $XCODE_VERSION | awk -F '.' '{print $1}')\n\nif [ $XCODE_VERSION_MAJOR -lt 11 ]\nthen\n    echo \"Xcode 10 does not support xcframework. You can still use the individual framework for each platform.\"\n    open -a Finder \"${SRCROOT}/build/\"\n    exit 0\nfi\n\ndeclare -a PLATFORMS=(\"iphoneos\" \"iphonesimulator\" \"macosx\" \"appletvos\" \"appletvsimulator\" \"watchos\" \"watchsimulator\" \"maccatalyst\")\nCOMMAND_ARGS=\"\"\nfor CURRENT_PLATFORM in \"${PLATFORMS[@]}\"\ndo\n    COMMAND_ARGS=\"${COMMAND_ARGS} -framework ${SRCROOT}/build/${CURRENT_PLATFORM}/SDWebImage.framework\"\ndone\n\n# Combine XCFramework\nxcodebuild -create-xcframework $COMMAND_ARGS -output \"${SRCROOT}/build/SDWebImage.xcframework\"\nopen -a Finder \"${SRCROOT}/build/SDWebImage.xcframework\"\n";
		};
/* End PBXShellScriptBuildPhase section */

/* Begin PBXSourcesBuildPhase section */
		4A2CADFA1AB4BB5300B6BC39 /* Sources */ = {
			isa = PBXSourcesBuildPhase;
			buildActionMask = 2147483647;
			files = (
				3257EAFD21898AED0097B271 /* SDImageGraphics.m in Sources */,
				3290FA0C1FA478AF0047D20C /* SDImageFrame.m in Sources */,
				325C46232233A02E004CAE11 /* UIColor+SDHexString.m in Sources */,
				325F7CCB238942AB00AEDFCC /* UIImage+ExtendedCacheData.m in Sources */,
				3246A70523A567AC00FBEA10 /* SDGraphicsImageRenderer.m in Sources */,
				321E60C61F38E91700405457 /* UIImage+ForceDecode.m in Sources */,
				3244062E2296C5F400A36084 /* SDWebImageOptionsProcessor.m in Sources */,
				3250C9F02355D9DA0093A896 /* SDWebImageDownloaderDecryptor.m in Sources */,
				328BB6A42081FED200760D6C /* SDWebImageCacheKeyFilter.m in Sources */,
				32E67313235765B500DB4987 /* SDDisplayLink.m in Sources */,
				4A2CAE2E1AB4BB7500B6BC39 /* UIImage+GIF.m in Sources */,
				326E2F35236F1D58006F847F /* SDDeviceHelper.m in Sources */,
				3240BB6A23968FE7003BA07D /* SDAssociatedObject.m in Sources */,
				80B6DF822142B44400BCB334 /* NSButton+WebCache.m in Sources */,
				32D3CDCF21DDE87300C4DB49 /* UIImage+MemoryCacheCost.m in Sources */,
				329F1241223FAD3400B309FD /* SDInternalMacros.m in Sources */,
				320CAE1D2086F50500CFFC80 /* SDWebImageError.m in Sources */,
				32CF1C0F1FA496B000004BD1 /* SDImageCoderHelper.m in Sources */,
				328BB6D52082581100760D6C /* SDMemoryCache.m in Sources */,
				32F7C0772030114C00873181 /* SDImageTransformer.m in Sources */,
				3237F9E820161AE000A88143 /* NSImage+Compatibility.m in Sources */,
				32C0FDE92013426C001B8F2D /* SDWebImageIndicator.m in Sources */,
				32B5CC61222F89C2005EB74E /* SDAsyncBlockOperation.m in Sources */,
				32F21B5920788D8C0036B1D5 /* SDWebImageDownloaderRequestModifier.m in Sources */,
				321B37952083290E00C0EA77 /* SDImageLoadersManager.m in Sources */,
				4A2CAE361AB4BB7500B6BC39 /* UIImageView+WebCache.m in Sources */,
				4A2CAE1E1AB4BB6800B6BC39 /* SDWebImageDownloaderOperation.m in Sources */,
				3298655E2337230C0071958B /* SDImageHEICCoder.m in Sources */,
				32F7C0802030719600873181 /* UIImage+Transform.m in Sources */,
				327054DC206CD8B3006EA328 /* SDImageAPNGCoder.m in Sources */,
				32542765235576E20042BAA4 /* SDWebImageDownloaderResponseModifier.m in Sources */,
				325312D0200F09910046BF1E /* SDWebImageTransition.m in Sources */,
				321E609C1F38E8ED00405457 /* SDImageIOCoder.m in Sources */,
				4A2CAE261AB4BB7000B6BC39 /* SDWebImagePrefetcher.m in Sources */,
				328BB6C92082581100760D6C /* SDDiskCache.m in Sources */,
				325F7CC723893B2E00AEDFCC /* SDFileAttributeHelper.m in Sources */,
				3248475F201775F600AF9E5A /* SDAnimatedImageView.m in Sources */,
				32D1222C2080B2EB003685A3 /* SDImageCachesManager.m in Sources */,
				32B9B53F206ED4230026769D /* SDWebImageDownloaderConfig.m in Sources */,
				43A9186D1D8308FE00B3925F /* SDImageCacheConfig.m in Sources */,
				32A09E42233358B700339F9D /* SDImageIOAnimatedCoder.m in Sources */,
				325C46292233A0A8004CAE11 /* NSBezierPath+SDRoundedCorners.m in Sources */,
				3248477D201775F600AF9E5A /* SDAnimatedImageView+WebCache.m in Sources */,
				321E60AA1F38E8F600405457 /* SDImageGIFCoder.m in Sources */,
				321E608E1F38E8C800405457 /* SDImageCoder.m in Sources */,
				4A2CAE301AB4BB7500B6BC39 /* UIImage+MultiFormat.m in Sources */,
				4A2CAE1C1AB4BB6800B6BC39 /* SDWebImageDownloader.m in Sources */,
				326E2F30236F0B23006F847F /* SDAnimatedImagePlayer.m in Sources */,
				4A2CAE2A1AB4BB7500B6BC39 /* NSData+ImageContentType.m in Sources */,
				4A2CAE221AB4BB7000B6BC39 /* SDWebImageManager.m in Sources */,
				4A2CAE191AB4BB6400B6BC39 /* SDWebImageCompat.m in Sources */,
				325C460B22339426004CAE11 /* SDWeakProxy.m in Sources */,
				321B37892083290E00C0EA77 /* SDImageLoader.m in Sources */,
				32484771201775F600AF9E5A /* SDAnimatedImage.m in Sources */,
				807A12301F89636300EC2A9B /* SDImageCodersManager.m in Sources */,
				4A2CAE2C1AB4BB7500B6BC39 /* UIButton+WebCache.m in Sources */,
				32D122262080B2EB003685A3 /* SDImageCacheDefine.m in Sources */,
				325C460522339330004CAE11 /* SDImageAssetManager.m in Sources */,
				324DF4BC200A14DC008A84CC /* SDWebImageDefine.m in Sources */,
				4A2CAE381AB4BB7500B6BC39 /* UIView+WebCacheOperation.m in Sources */,
				32EB6D8E206D132E005CAEF6 /* SDAnimatedImageRep.m in Sources */,
				4A2CAE341AB4BB7500B6BC39 /* UIImageView+HighlightedWebCache.m in Sources */,
				4A2CAE201AB4BB6C00B6BC39 /* SDImageCache.m in Sources */,
				4369C2801D9807EC007E863A /* UIView+WebCache.m in Sources */,
				329A18611FFF5DFD008C9A2F /* UIImage+Metadata.m in Sources */,
				327F2E84245AE1650075F846 /* SDWebImageOperation.m in Sources */,
				328BB6B22081FEE500760D6C /* SDWebImageCacheSerializer.m in Sources */,
				325C4611223394D8004CAE11 /* SDImageCachesManagerOperation.m in Sources */,
			);
			runOnlyForDeploymentPostprocessing = 0;
		};
		53761308155AD0D5005750A4 /* Sources */ = {
			isa = PBXSourcesBuildPhase;
			buildActionMask = 2147483647;
			files = (
				3257EAFC21898AED0097B271 /* SDImageGraphics.m in Sources */,
				3290FA0A1FA478AF0047D20C /* SDImageFrame.m in Sources */,
				325C46222233A02E004CAE11 /* UIColor+SDHexString.m in Sources */,
				321E60C41F38E91700405457 /* UIImage+ForceDecode.m in Sources */,
				3246A70423A567AC00FBEA10 /* SDGraphicsImageRenderer.m in Sources */,
				3244062D2296C5F400A36084 /* SDWebImageOptionsProcessor.m in Sources */,
				3250C9EF2355D9DA0093A896 /* SDWebImageDownloaderDecryptor.m in Sources */,
				3240BB6523968FA1003BA07D /* SDFileAttributeHelper.m in Sources */,
				328BB6A22081FED200760D6C /* SDWebImageCacheKeyFilter.m in Sources */,
				32E67312235765B500DB4987 /* SDDisplayLink.m in Sources */,
				53761309155AD0D5005750A4 /* SDImageCache.m in Sources */,
				326E2F34236F1D58006F847F /* SDDeviceHelper.m in Sources */,
				3240BB6923968FE7003BA07D /* SDAssociatedObject.m in Sources */,
				80B6DF832142B44500BCB334 /* NSButton+WebCache.m in Sources */,
				32D3CDCE21DDE87300C4DB49 /* UIImage+MemoryCacheCost.m in Sources */,
				329F1240223FAD3400B309FD /* SDInternalMacros.m in Sources */,
				320CAE1B2086F50500CFFC80 /* SDWebImageError.m in Sources */,
				32CF1C0D1FA496B000004BD1 /* SDImageCoderHelper.m in Sources */,
				328BB6D32082581100760D6C /* SDMemoryCache.m in Sources */,
				32F7C0752030114C00873181 /* SDImageTransformer.m in Sources */,
				3237F9EB20161AE000A88143 /* NSImage+Compatibility.m in Sources */,
				32C0FDE72013426C001B8F2D /* SDWebImageIndicator.m in Sources */,
				32B5CC63222F8B70005EB74E /* SDAsyncBlockOperation.m in Sources */,
				32F21B5720788D8C0036B1D5 /* SDWebImageDownloaderRequestModifier.m in Sources */,
				5376130B155AD0D5005750A4 /* SDWebImageDownloader.m in Sources */,
				321B37932083290E00C0EA77 /* SDImageLoadersManager.m in Sources */,
				32F7C07E2030719600873181 /* UIImage+Transform.m in Sources */,
				3298655D2337230C0071958B /* SDImageHEICCoder.m in Sources */,
				321E609A1F38E8ED00405457 /* SDImageIOCoder.m in Sources */,
				327054DA206CD8B3006EA328 /* SDImageAPNGCoder.m in Sources */,
				32542764235576E20042BAA4 /* SDWebImageDownloaderResponseModifier.m in Sources */,
				325312CE200F09910046BF1E /* SDWebImageTransition.m in Sources */,
				5376130C155AD0D5005750A4 /* SDWebImageManager.m in Sources */,
				5376130D155AD0D5005750A4 /* SDWebImagePrefetcher.m in Sources */,
				328BB6C72082581100760D6C /* SDDiskCache.m in Sources */,
				3248475D201775F600AF9E5A /* SDAnimatedImageView.m in Sources */,
				325F7CCC2389463D00AEDFCC /* UIImage+ExtendedCacheData.m in Sources */,
				32D1222A2080B2EB003685A3 /* SDImageCachesManager.m in Sources */,
				32B9B53D206ED4230026769D /* SDWebImageDownloaderConfig.m in Sources */,
				43A9186B1D8308FE00B3925F /* SDImageCacheConfig.m in Sources */,
				32A09E41233358B700339F9D /* SDImageIOAnimatedCoder.m in Sources */,
				325C46282233A0A8004CAE11 /* NSBezierPath+SDRoundedCorners.m in Sources */,
				3248477B201775F600AF9E5A /* SDAnimatedImageView+WebCache.m in Sources */,
				321E60A81F38E8F600405457 /* SDImageGIFCoder.m in Sources */,
				321E608C1F38E8C800405457 /* SDImageCoder.m in Sources */,
				5376130E155AD0D5005750A4 /* UIButton+WebCache.m in Sources */,
				5376130F155AD0D5005750A4 /* UIImageView+WebCache.m in Sources */,
				326E2F2F236F0B23006F847F /* SDAnimatedImagePlayer.m in Sources */,
				530E49EC16464C84002868E7 /* SDWebImageDownloaderOperation.m in Sources */,
				53406750167780C40042B59E /* SDWebImageCompat.m in Sources */,
				321B37872083290E00C0EA77 /* SDImageLoader.m in Sources */,
				325C460A22339426004CAE11 /* SDWeakProxy.m in Sources */,
				3248476F201775F600AF9E5A /* SDAnimatedImage.m in Sources */,
				807A122E1F89636300EC2A9B /* SDImageCodersManager.m in Sources */,
				A18A6CC9172DC28500419892 /* UIImage+GIF.m in Sources */,
				32D122242080B2EB003685A3 /* SDImageCacheDefine.m in Sources */,
				324DF4BA200A14DC008A84CC /* SDWebImageDefine.m in Sources */,
				325C460422339330004CAE11 /* SDImageAssetManager.m in Sources */,
				AB615306192DA24600A2D8E9 /* UIView+WebCacheOperation.m in Sources */,
				32EB6D91206D132E005CAEF6 /* SDAnimatedImageRep.m in Sources */,
				5D5B9145188EE8DD006D06BD /* NSData+ImageContentType.m in Sources */,
				53EDFB8C17623F7C00698166 /* UIImage+MultiFormat.m in Sources */,
				ABBE71A818C43B4D00B75E91 /* UIImageView+HighlightedWebCache.m in Sources */,
				4369C27E1D9807EC007E863A /* UIView+WebCache.m in Sources */,
				329A185F1FFF5DFD008C9A2F /* UIImage+Metadata.m in Sources */,
				327F2E83245AE1650075F846 /* SDWebImageOperation.m in Sources */,
				328BB6B02081FEE500760D6C /* SDWebImageCacheSerializer.m in Sources */,
				325C4610223394D8004CAE11 /* SDImageCachesManagerOperation.m in Sources */,
			);
			runOnlyForDeploymentPostprocessing = 0;
		};
		80B6DF872142B71600BCB334 /* Sources */ = {
			isa = PBXSourcesBuildPhase;
			buildActionMask = 2147483647;
			files = (
				3287E6D1244C0C1400007311 /* MKAnnotationView+WebCache.m in Sources */,
			);
			runOnlyForDeploymentPostprocessing = 0;
		};
/* End PBXSourcesBuildPhase section */

/* Begin PBXTargetDependency section */
		806BE0802142C6C400E02143 /* PBXTargetDependency */ = {
			isa = PBXTargetDependency;
			target = 4A2CADFE1AB4BB5300B6BC39 /* SDWebImage */;
			targetProxy = 806BE07F2142C6C400E02143 /* PBXContainerItemProxy */;
		};
/* End PBXTargetDependency section */

/* Begin XCBuildConfiguration section */
		326CA50D22BA14EF0033A92F /* Debug */ = {
			isa = XCBuildConfiguration;
			buildSettings = {
				CODE_SIGN_STYLE = Automatic;
				PRODUCT_NAME = "$(TARGET_NAME)";
			};
			name = Debug;
		};
		326CA50E22BA14EF0033A92F /* Release */ = {
			isa = XCBuildConfiguration;
			buildSettings = {
				CODE_SIGN_STYLE = Automatic;
				PRODUCT_NAME = "$(TARGET_NAME)";
			};
			name = Release;
		};
		4A2CAE131AB4BB5400B6BC39 /* Debug */ = {
			isa = XCBuildConfiguration;
			buildSettings = {
				APPLICATION_EXTENSION_API_ONLY = YES;
				INFOPLIST_FILE = WebImage/Info.plist;
			};
			name = Debug;
		};
		4A2CAE141AB4BB5400B6BC39 /* Release */ = {
			isa = XCBuildConfiguration;
			buildSettings = {
				APPLICATION_EXTENSION_API_ONLY = YES;
				INFOPLIST_FILE = WebImage/Info.plist;
			};
			name = Release;
		};
		53761323155AD0D5005750A4 /* Debug */ = {
			isa = XCBuildConfiguration;
			buildSettings = {
				PRODUCT_NAME = SDWebImage;
			};
			name = Debug;
		};
		53761324155AD0D5005750A4 /* Release */ = {
			isa = XCBuildConfiguration;
			buildSettings = {
				PRODUCT_NAME = SDWebImage;
			};
			name = Release;
		};
		53922D7A148C55820056699D /* Debug */ = {
			isa = XCBuildConfiguration;
			baseConfigurationReference = EA9E0C6E2195936400AFB434 /* Module-Debug.xcconfig */;
			buildSettings = {
			};
			name = Debug;
		};
		53922D7B148C55820056699D /* Release */ = {
			isa = XCBuildConfiguration;
			baseConfigurationReference = EA9E0C6B2195936400AFB434 /* Module-Release.xcconfig */;
			buildSettings = {
			};
			name = Release;
		};
		80B6DFEC2142B71600BCB334 /* Debug */ = {
			isa = XCBuildConfiguration;
			buildSettings = {
				APPLICATION_EXTENSION_API_ONLY = YES;
				INFOPLIST_FILE = WebImage/Info.plist;
				SUPPORTED_PLATFORMS = "macosx iphoneos iphonesimulator appletvsimulator appletvos";
				TARGETED_DEVICE_FAMILY = "1,2,3";
				TVOS_DEPLOYMENT_TARGET = 9.2;
			};
			name = Debug;
		};
		80B6DFED2142B71600BCB334 /* Release */ = {
			isa = XCBuildConfiguration;
			buildSettings = {
				APPLICATION_EXTENSION_API_ONLY = YES;
				INFOPLIST_FILE = WebImage/Info.plist;
				SUPPORTED_PLATFORMS = "macosx iphoneos iphonesimulator appletvsimulator appletvos";
				TARGETED_DEVICE_FAMILY = "1,2,3";
				TVOS_DEPLOYMENT_TARGET = 9.2;
			};
			name = Release;
		};
/* End XCBuildConfiguration section */

/* Begin XCConfigurationList section */
		326CA50F22BA14EF0033A92F /* Build configuration list for PBXAggregateTarget "SDWebImage XCFramework" */ = {
			isa = XCConfigurationList;
			buildConfigurations = (
				326CA50D22BA14EF0033A92F /* Debug */,
				326CA50E22BA14EF0033A92F /* Release */,
			);
			defaultConfigurationIsVisible = 0;
			defaultConfigurationName = Release;
		};
		4A2CAE121AB4BB5400B6BC39 /* Build configuration list for PBXNativeTarget "SDWebImage" */ = {
			isa = XCConfigurationList;
			buildConfigurations = (
				4A2CAE131AB4BB5400B6BC39 /* Debug */,
				4A2CAE141AB4BB5400B6BC39 /* Release */,
			);
			defaultConfigurationIsVisible = 0;
			defaultConfigurationName = Release;
		};
		53761322155AD0D5005750A4 /* Build configuration list for PBXNativeTarget "SDWebImage static" */ = {
			isa = XCConfigurationList;
			buildConfigurations = (
				53761323155AD0D5005750A4 /* Debug */,
				53761324155AD0D5005750A4 /* Release */,
			);
			defaultConfigurationIsVisible = 0;
			defaultConfigurationName = Release;
		};
		53922D69148C55810056699D /* Build configuration list for PBXProject "SDWebImage" */ = {
			isa = XCConfigurationList;
			buildConfigurations = (
				53922D7A148C55820056699D /* Debug */,
				53922D7B148C55820056699D /* Release */,
			);
			defaultConfigurationIsVisible = 0;
			defaultConfigurationName = Release;
		};
		80B6DFEB2142B71600BCB334 /* Build configuration list for PBXNativeTarget "SDWebImageMapKit" */ = {
			isa = XCConfigurationList;
			buildConfigurations = (
				80B6DFEC2142B71600BCB334 /* Debug */,
				80B6DFED2142B71600BCB334 /* Release */,
			);
			defaultConfigurationIsVisible = 0;
			defaultConfigurationName = Release;
		};
/* End XCConfigurationList section */
	};
	rootObject = 53922D66148C55810056699D /* Project object */;
}<|MERGE_RESOLUTION|>--- conflicted
+++ resolved
@@ -113,13 +113,10 @@
 		327054D6206CD8B3006EA328 /* SDImageAPNGCoder.h in Headers */ = {isa = PBXBuildFile; fileRef = 327054D2206CD8B3006EA328 /* SDImageAPNGCoder.h */; settings = {ATTRIBUTES = (Public, ); }; };
 		327054DA206CD8B3006EA328 /* SDImageAPNGCoder.m in Sources */ = {isa = PBXBuildFile; fileRef = 327054D3206CD8B3006EA328 /* SDImageAPNGCoder.m */; };
 		327054DC206CD8B3006EA328 /* SDImageAPNGCoder.m in Sources */ = {isa = PBXBuildFile; fileRef = 327054D3206CD8B3006EA328 /* SDImageAPNGCoder.m */; };
-<<<<<<< HEAD
 		3287E6D1244C0C1400007311 /* MKAnnotationView+WebCache.m in Sources */ = {isa = PBXBuildFile; fileRef = 3287E6CD244C0C1400007311 /* MKAnnotationView+WebCache.m */; };
 		3287E6D2244C0C1400007311 /* MKAnnotationView+WebCache.h in Headers */ = {isa = PBXBuildFile; fileRef = 3287E6CE244C0C1400007311 /* MKAnnotationView+WebCache.h */; settings = {ATTRIBUTES = (Public, ); }; };
-=======
 		327F2E83245AE1650075F846 /* SDWebImageOperation.m in Sources */ = {isa = PBXBuildFile; fileRef = 327F2E82245AE1650075F846 /* SDWebImageOperation.m */; };
 		327F2E84245AE1650075F846 /* SDWebImageOperation.m in Sources */ = {isa = PBXBuildFile; fileRef = 327F2E82245AE1650075F846 /* SDWebImageOperation.m */; };
->>>>>>> 6b7e9471
 		328BB69E2081FED200760D6C /* SDWebImageCacheKeyFilter.h in Headers */ = {isa = PBXBuildFile; fileRef = 328BB69A2081FED200760D6C /* SDWebImageCacheKeyFilter.h */; settings = {ATTRIBUTES = (Public, ); }; };
 		328BB6A22081FED200760D6C /* SDWebImageCacheKeyFilter.m in Sources */ = {isa = PBXBuildFile; fileRef = 328BB69B2081FED200760D6C /* SDWebImageCacheKeyFilter.m */; };
 		328BB6A42081FED200760D6C /* SDWebImageCacheKeyFilter.m in Sources */ = {isa = PBXBuildFile; fileRef = 328BB69B2081FED200760D6C /* SDWebImageCacheKeyFilter.m */; };
@@ -444,12 +441,9 @@
 		326E2F32236F1D58006F847F /* SDDeviceHelper.m */ = {isa = PBXFileReference; lastKnownFileType = sourcecode.c.objc; path = SDDeviceHelper.m; sourceTree = "<group>"; };
 		327054D2206CD8B3006EA328 /* SDImageAPNGCoder.h */ = {isa = PBXFileReference; fileEncoding = 4; lastKnownFileType = sourcecode.c.h; name = SDImageAPNGCoder.h; path = Core/SDImageAPNGCoder.h; sourceTree = "<group>"; };
 		327054D3206CD8B3006EA328 /* SDImageAPNGCoder.m */ = {isa = PBXFileReference; fileEncoding = 4; lastKnownFileType = sourcecode.c.objc; name = SDImageAPNGCoder.m; path = Core/SDImageAPNGCoder.m; sourceTree = "<group>"; };
-<<<<<<< HEAD
 		3287E6CD244C0C1400007311 /* MKAnnotationView+WebCache.m */ = {isa = PBXFileReference; fileEncoding = 4; lastKnownFileType = sourcecode.c.objc; path = "MKAnnotationView+WebCache.m"; sourceTree = "<group>"; };
 		3287E6CE244C0C1400007311 /* MKAnnotationView+WebCache.h */ = {isa = PBXFileReference; fileEncoding = 4; lastKnownFileType = sourcecode.c.h; path = "MKAnnotationView+WebCache.h"; sourceTree = "<group>"; };
-=======
 		327F2E82245AE1650075F846 /* SDWebImageOperation.m */ = {isa = PBXFileReference; lastKnownFileType = sourcecode.c.objc; name = SDWebImageOperation.m; path = Core/SDWebImageOperation.m; sourceTree = "<group>"; };
->>>>>>> 6b7e9471
 		328BB69A2081FED200760D6C /* SDWebImageCacheKeyFilter.h */ = {isa = PBXFileReference; lastKnownFileType = sourcecode.c.h; name = SDWebImageCacheKeyFilter.h; path = Core/SDWebImageCacheKeyFilter.h; sourceTree = "<group>"; };
 		328BB69B2081FED200760D6C /* SDWebImageCacheKeyFilter.m */ = {isa = PBXFileReference; lastKnownFileType = sourcecode.c.objc; name = SDWebImageCacheKeyFilter.m; path = Core/SDWebImageCacheKeyFilter.m; sourceTree = "<group>"; };
 		328BB6A82081FEE500760D6C /* SDWebImageCacheSerializer.h */ = {isa = PBXFileReference; lastKnownFileType = sourcecode.c.h; name = SDWebImageCacheSerializer.h; path = Core/SDWebImageCacheSerializer.h; sourceTree = "<group>"; };
