
language: objective-c
osx_image: xcode7.1

env:
  global:
    - LC_CTYPE=en_US.UTF-8
    - LANG=en_US.UTF-8


before_install:
    - env
    - locale
    - gem install cocoapods --no-rdoc --no-ri --no-document --quiet
<<<<<<< HEAD
    - gem install xcpretty --no-rdoc --no-ri --no-document --quiet
=======
>>>>>>> fc0de570
    - pod --version
    - pod setup --silent > /dev/null
    - pod repo update --silent
    - xcpretty --version
    - xcodebuild -version
    - xcodebuild -showsdks

script:
    - set -o pipefail

    - echo Check if the library described by the podspec can be built
    - pod lib lint --allow-warnings
<<<<<<< HEAD

    - echo Build as static library
    - xcodebuild clean build -workspace SDWebImage.xcworkspace -scheme 'SDWebImage-static' -sdk iphonesimulator PLATFORM_NAME=iphonesimulator -configuration Debug | xcpretty -c

    - echo Build as dynamic framework
    - xcodebuild clean build -workspace SDWebImage.xcworkspace -scheme 'SDWebImage iOS' -sdk iphonesimulator PLATFORM_NAME=iphonesimulator -configuration Debug | xcpretty -c
    - xcodebuild clean build -workspace SDWebImage.xcworkspace -scheme 'SDWebImage tvOS' -sdk appletvsimulator -configuration Debug | xcpretty -c

    - echo Build the Demo app
    - xcodebuild clean build -workspace SDWebImage.xcworkspace -scheme 'SDWebImage Demo' -sdk iphonesimulator PLATFORM_NAME=iphonesimulator -configuration Debug | xcpretty -c
=======
    - xctool -workspace SDWebImage.xcworkspace -scheme 'SDWebImage' -sdk iphonesimulator build
    - xctool -workspace SDWebImage.xcworkspace -scheme 'SDWebImage+WebP' -sdk iphonesimulator build
    - xctool -workspace SDWebImage.xcworkspace -scheme 'SDWebImage+MKAnnotation' -sdk iphonesimulator build

    - xctool -workspace SDWebImage.xcworkspace -scheme 'SDWebImage Demo' -sdk iphonesimulator build
>>>>>>> fc0de570

    - echo Run the tests
    - pod install --project-directory=Tests
<<<<<<< HEAD
    - xcodebuild clean -workspace SDWebImage.xcworkspace -scheme 'SDWebImage-static' -sdk iphonesimulator PLATFORM_NAME=iphonesimulator -configuration Debug | xcpretty -c
    - xcodebuild test -workspace SDWebImage.xcworkspace -scheme 'Tests' -sdk iphonesimulator -destination 'platform=iOS Simulator,name=iPhone 6,OS=latest' -configuration Debug | xcpretty -c
=======
    - xctool -workspace SDWebImage.xcworkspace -scheme 'SDWebImage' -sdk iphonesimulator clean
    - xctool -workspace SDWebImage.xcworkspace -scheme 'Tests' -sdk iphonesimulator -destination 'platform=iOS Simulator,name=iPhone 6,OS=latest' test
>>>>>>> fc0de570
<|MERGE_RESOLUTION|>--- conflicted
+++ resolved
@@ -1,58 +1,42 @@
-
-language: objective-c
-osx_image: xcode7.1
-
-env:
-  global:
-    - LC_CTYPE=en_US.UTF-8
-    - LANG=en_US.UTF-8
-
-
-before_install:
-    - env
-    - locale
-    - gem install cocoapods --no-rdoc --no-ri --no-document --quiet
-<<<<<<< HEAD
-    - gem install xcpretty --no-rdoc --no-ri --no-document --quiet
-=======
->>>>>>> fc0de570
-    - pod --version
-    - pod setup --silent > /dev/null
-    - pod repo update --silent
-    - xcpretty --version
-    - xcodebuild -version
-    - xcodebuild -showsdks
-
-script:
-    - set -o pipefail
-
-    - echo Check if the library described by the podspec can be built
-    - pod lib lint --allow-warnings
-<<<<<<< HEAD
-
-    - echo Build as static library
-    - xcodebuild clean build -workspace SDWebImage.xcworkspace -scheme 'SDWebImage-static' -sdk iphonesimulator PLATFORM_NAME=iphonesimulator -configuration Debug | xcpretty -c
-
-    - echo Build as dynamic framework
-    - xcodebuild clean build -workspace SDWebImage.xcworkspace -scheme 'SDWebImage iOS' -sdk iphonesimulator PLATFORM_NAME=iphonesimulator -configuration Debug | xcpretty -c
-    - xcodebuild clean build -workspace SDWebImage.xcworkspace -scheme 'SDWebImage tvOS' -sdk appletvsimulator -configuration Debug | xcpretty -c
-
-    - echo Build the Demo app
-    - xcodebuild clean build -workspace SDWebImage.xcworkspace -scheme 'SDWebImage Demo' -sdk iphonesimulator PLATFORM_NAME=iphonesimulator -configuration Debug | xcpretty -c
-=======
-    - xctool -workspace SDWebImage.xcworkspace -scheme 'SDWebImage' -sdk iphonesimulator build
-    - xctool -workspace SDWebImage.xcworkspace -scheme 'SDWebImage+WebP' -sdk iphonesimulator build
-    - xctool -workspace SDWebImage.xcworkspace -scheme 'SDWebImage+MKAnnotation' -sdk iphonesimulator build
-
-    - xctool -workspace SDWebImage.xcworkspace -scheme 'SDWebImage Demo' -sdk iphonesimulator build
->>>>>>> fc0de570
-
-    - echo Run the tests
-    - pod install --project-directory=Tests
-<<<<<<< HEAD
-    - xcodebuild clean -workspace SDWebImage.xcworkspace -scheme 'SDWebImage-static' -sdk iphonesimulator PLATFORM_NAME=iphonesimulator -configuration Debug | xcpretty -c
-    - xcodebuild test -workspace SDWebImage.xcworkspace -scheme 'Tests' -sdk iphonesimulator -destination 'platform=iOS Simulator,name=iPhone 6,OS=latest' -configuration Debug | xcpretty -c
-=======
-    - xctool -workspace SDWebImage.xcworkspace -scheme 'SDWebImage' -sdk iphonesimulator clean
-    - xctool -workspace SDWebImage.xcworkspace -scheme 'Tests' -sdk iphonesimulator -destination 'platform=iOS Simulator,name=iPhone 6,OS=latest' test
->>>>>>> fc0de570
+
+language: objective-c
+osx_image: xcode7.1
+
+env:
+  global:
+    - LC_CTYPE=en_US.UTF-8
+    - LANG=en_US.UTF-8
+
+
+before_install:
+    - env
+    - locale
+    - gem install cocoapods --no-rdoc --no-ri --no-document --quiet
+    - gem install xcpretty --no-rdoc --no-ri --no-document --quiet
+    - pod --version
+    - pod setup --silent > /dev/null
+    - pod repo update --silent
+    - xcpretty --version
+    - xcodebuild -version
+    - xcodebuild -showsdks
+
+script:
+    - set -o pipefail
+
+    - echo Check if the library described by the podspec can be built
+    - pod lib lint --allow-warnings
+
+    - echo Build as static library
+    - xcodebuild clean build -workspace SDWebImage.xcworkspace -scheme 'SDWebImage-static' -sdk iphonesimulator PLATFORM_NAME=iphonesimulator -configuration Debug | xcpretty -c
+
+    - echo Build as dynamic framework
+    - xcodebuild clean build -workspace SDWebImage.xcworkspace -scheme 'SDWebImage iOS' -sdk iphonesimulator PLATFORM_NAME=iphonesimulator -configuration Debug | xcpretty -c
+    - xcodebuild clean build -workspace SDWebImage.xcworkspace -scheme 'SDWebImage tvOS' -sdk appletvsimulator -configuration Debug | xcpretty -c
+
+    - echo Build the Demo app
+    - xcodebuild clean build -workspace SDWebImage.xcworkspace -scheme 'SDWebImage Demo' -sdk iphonesimulator PLATFORM_NAME=iphonesimulator -configuration Debug | xcpretty -c
+
+    - echo Run the tests
+    - pod install --project-directory=Tests
+    - xcodebuild clean -workspace SDWebImage.xcworkspace -scheme 'SDWebImage-static' -sdk iphonesimulator PLATFORM_NAME=iphonesimulator -configuration Debug | xcpretty -c
+    - xcodebuild test -workspace SDWebImage.xcworkspace -scheme 'Tests' -sdk iphonesimulator -destination 'platform=iOS Simulator,name=iPhone 6,OS=latest' -configuration Debug | xcpretty -c