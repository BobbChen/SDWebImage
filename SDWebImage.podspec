Pod::Spec.new do |s|
  s.name = 'SDWebImage'
  s.version = '5.0.0-beta3'

  s.osx.deployment_target = '10.10'
  s.ios.deployment_target = '8.0'
  s.tvos.deployment_target = '9.0'
  s.watchos.deployment_target = '2.0'

  s.license = 'MIT'
  s.summary = 'Asynchronous image downloader with cache support with an UIImageView category.'
  s.homepage = 'https://github.com/SDWebImage/SDWebImage'
  s.author = { 'Olivier Poitrey' => 'rs@dailymotion.com' }
  s.source = { :git => 'https://github.com/SDWebImage/SDWebImage.git', :tag => s.version.to_s }

  s.description = 'This library provides a category for UIImageView with support for remote '      \
                  'images coming from the web. It provides an UIImageView category adding web '    \
                  'image and cache management to the Cocoa Touch framework, an asynchronous '      \
                  'image downloader, an asynchronous memory + disk image caching with automatic '  \
                  'cache expiration handling, a guarantee that the same URL won\'t be downloaded ' \
                  'several times, a guarantee that bogus URLs won\'t be retried again and again, ' \
                  'and performances!'

  s.requires_arc = true
  s.framework = 'ImageIO'
<<<<<<< HEAD
  s.module_map = 'WebImage/SDWebImage.modulemap'
=======
  s.pod_target_xcconfig = { 'DEFINES_MODULE' => 'YES' }
>>>>>>> c95be099
  
  s.default_subspec = 'Core'

  s.subspec 'Core' do |core|
    core.source_files = 'SDWebImage/*.{h,m}', 'WebImage/SDWebImage.h'
    core.exclude_files = 'SDWebImage/MapKit/*.{h,m}'
  end

  s.subspec 'MapKit' do |mk|
    mk.osx.deployment_target = '10.10'
    mk.ios.deployment_target = '8.0'
    mk.tvos.deployment_target = '9.2'
    mk.source_files = 'SDWebImage/MapKit/*.{h,m}'
    mk.framework = 'MapKit'
    mk.dependency 'SDWebImage/Core'
  end
end<|MERGE_RESOLUTION|>--- conflicted
+++ resolved
@@ -23,11 +23,8 @@
 
   s.requires_arc = true
   s.framework = 'ImageIO'
-<<<<<<< HEAD
   s.module_map = 'WebImage/SDWebImage.modulemap'
-=======
   s.pod_target_xcconfig = { 'DEFINES_MODULE' => 'YES' }
->>>>>>> c95be099
   
   s.default_subspec = 'Core'
 
